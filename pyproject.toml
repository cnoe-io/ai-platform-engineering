--- conflicted
+++ resolved
@@ -29,9 +29,5 @@
 build-backend = "poetry.core.masonry.api"
 
 [tool.poetry.group.dev.dependencies]
-<<<<<<< HEAD
-pytest = "^8.4.0"
-=======
 pytest = "^8.4.0"
 langgraph-cli = "^0.3.3"
->>>>>>> a72c8b17
