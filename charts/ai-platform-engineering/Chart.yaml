apiVersion: v2
# pyproject.toml version
appVersion: 0.2.3 # Do NOT bump this unless actually bumping pyproject.toml version
name: ai-platform-engineering
description: Parent chart to deploy multiple agent subcharts as different platform agents
sources:
- https://github.com/cnoe-io/ai-platform-engineering/charts
# Chart version for ai-platform-engineering parent chart
<<<<<<< HEAD
version: 0.4.15
=======
version: 0.5.0
>>>>>>> c5efed43
dependencies:
  # AI Platform Engineer Multi-Agent
  - name: supervisor-agent
    # Chart version for agent subchart
    version: 0.2.3
  # Single agent chart used multiple times with different aliases
  - name: agent
<<<<<<< HEAD
    version: 0.3.3
=======
    version: 0.4.0
>>>>>>> c5efed43
    alias: agent-argocd
    tags:
      - agent-argocd
      - basic
      - complete
    import-values:
      - child: agentExports.data
        parent: global.enabledSubAgents.argocd
  - name: agent
<<<<<<< HEAD
    version: 0.3.3
=======
    version: 0.4.0
>>>>>>> c5efed43
    alias: agent-aws
    tags:
      - agent-aws
      - complete
    import-values:
      - child: agentExports.data
        parent: global.enabledSubAgents.aws
  - name: agent
<<<<<<< HEAD
    version: 0.3.3
=======
    version: 0.4.0
>>>>>>> c5efed43
    alias: agent-backstage
    tags:
      - agent-backstage
      - basic
      - complete
    import-values:
      - child: agentExports.data
        parent: global.enabledSubAgents.backstage
  - name: agent
<<<<<<< HEAD
    version: 0.3.3
=======
    version: 0.4.0
>>>>>>> c5efed43
    alias: agent-confluence
    tags:
      - agent-confluence
      - complete
    import-values:
      - child: agentExports.data
        parent: global.enabledSubAgents.confluence
  - name: agent
<<<<<<< HEAD
    version: 0.3.3
=======
    version: 0.4.0
>>>>>>> c5efed43
    alias: agent-github
    tags:
      - agent-github
      - basic
      - complete
    import-values:
      - child: agentExports.data
        parent: global.enabledSubAgents.github
  - name: agent
<<<<<<< HEAD
    version: 0.3.3
=======
    version: 0.4.0
>>>>>>> c5efed43
    alias: agent-jira
    tags:
      - agent-jira
      - complete
    import-values:
      - child: agentExports.data
        parent: global.enabledSubAgents.jira
  - name: agent
<<<<<<< HEAD
    version: 0.3.3
=======
    version: 0.4.0
>>>>>>> c5efed43
    alias: agent-komodor
    tags:
      - agent-komodor
      - complete
    import-values:
      - child: agentExports.data
        parent: global.enabledSubAgents.komodor
  - name: agent
<<<<<<< HEAD
    version: 0.3.3
=======
    version: 0.4.0
>>>>>>> c5efed43
    alias: agent-pagerduty
    tags:
      - agent-pagerduty
      - complete
    import-values:
      - child: agentExports.data
        parent: global.enabledSubAgents.pagerduty
  - name: agent
<<<<<<< HEAD
    version: 0.3.3
=======
    version: 0.4.0
>>>>>>> c5efed43
    alias: agent-slack
    tags:
      - agent-slack
      - complete
    import-values:
      - child: agentExports.data
        parent: global.enabledSubAgents.slack
  - name: agent
<<<<<<< HEAD
    version: 0.3.3
=======
    version: 0.4.0
>>>>>>> c5efed43
    alias: agent-splunk
    tags:
      - agent-splunk
      - complete
    import-values:
      - child: agentExports.data
        parent: global.enabledSubAgents.splunk
  - name: agent
<<<<<<< HEAD
    version: 0.3.3
=======
    version: 0.4.0
>>>>>>> c5efed43
    alias: agent-webex
    tags:
      - agent-webex
      - complete
    import-values:
      - child: agentExports.data
        parent: global.enabledSubAgents.webex
    # AGNTCY Slim dataplane service
  - name: slim
    version: v0.1.8
    repository: oci://ghcr.io/agntcy/slim/helm
    condition: global.slim.enabled # NOTE: slim uses condition, not tags as it requires global variables to be passed into other subcharts
  - name: slim-control-plane
    version: v0.1.3
    repository: oci://ghcr.io/agntcy/slim/helm
    condition: global.slim.enabled
  - name: rag-stack
    version: 0.0.4
    repository: file://../rag-stack # TODO: might be changed to be separate
    tags:
      - rag-stack
      - complete
    import-values:
      - child: agentExports.data
        parent: global.enabledSubAgents.rag
  # Backstage plugin agent forge
  - name: backstage-plugin-agent-forge
    version: 0.1.0
    tags:
      - backstage-agent-forge<|MERGE_RESOLUTION|>--- conflicted
+++ resolved
@@ -6,11 +6,7 @@
 sources:
 - https://github.com/cnoe-io/ai-platform-engineering/charts
 # Chart version for ai-platform-engineering parent chart
-<<<<<<< HEAD
-version: 0.4.15
-=======
-version: 0.5.0
->>>>>>> c5efed43
+version: 0.5.1
 dependencies:
   # AI Platform Engineer Multi-Agent
   - name: supervisor-agent
@@ -18,11 +14,7 @@
     version: 0.2.3
   # Single agent chart used multiple times with different aliases
   - name: agent
-<<<<<<< HEAD
-    version: 0.3.3
-=======
-    version: 0.4.0
->>>>>>> c5efed43
+    version: 0.4.1
     alias: agent-argocd
     tags:
       - agent-argocd
@@ -32,11 +24,7 @@
       - child: agentExports.data
         parent: global.enabledSubAgents.argocd
   - name: agent
-<<<<<<< HEAD
-    version: 0.3.3
-=======
-    version: 0.4.0
->>>>>>> c5efed43
+    version: 0.4.1
     alias: agent-aws
     tags:
       - agent-aws
@@ -45,11 +33,7 @@
       - child: agentExports.data
         parent: global.enabledSubAgents.aws
   - name: agent
-<<<<<<< HEAD
-    version: 0.3.3
-=======
-    version: 0.4.0
->>>>>>> c5efed43
+    version: 0.4.1
     alias: agent-backstage
     tags:
       - agent-backstage
@@ -59,11 +43,7 @@
       - child: agentExports.data
         parent: global.enabledSubAgents.backstage
   - name: agent
-<<<<<<< HEAD
-    version: 0.3.3
-=======
-    version: 0.4.0
->>>>>>> c5efed43
+    version: 0.4.1
     alias: agent-confluence
     tags:
       - agent-confluence
@@ -72,11 +52,7 @@
       - child: agentExports.data
         parent: global.enabledSubAgents.confluence
   - name: agent
-<<<<<<< HEAD
-    version: 0.3.3
-=======
-    version: 0.4.0
->>>>>>> c5efed43
+    version: 0.4.1
     alias: agent-github
     tags:
       - agent-github
@@ -86,11 +62,7 @@
       - child: agentExports.data
         parent: global.enabledSubAgents.github
   - name: agent
-<<<<<<< HEAD
-    version: 0.3.3
-=======
-    version: 0.4.0
->>>>>>> c5efed43
+    version: 0.4.1
     alias: agent-jira
     tags:
       - agent-jira
@@ -99,11 +71,7 @@
       - child: agentExports.data
         parent: global.enabledSubAgents.jira
   - name: agent
-<<<<<<< HEAD
-    version: 0.3.3
-=======
-    version: 0.4.0
->>>>>>> c5efed43
+    version: 0.4.1
     alias: agent-komodor
     tags:
       - agent-komodor
@@ -112,11 +80,7 @@
       - child: agentExports.data
         parent: global.enabledSubAgents.komodor
   - name: agent
-<<<<<<< HEAD
-    version: 0.3.3
-=======
-    version: 0.4.0
->>>>>>> c5efed43
+    version: 0.4.1
     alias: agent-pagerduty
     tags:
       - agent-pagerduty
@@ -125,11 +89,7 @@
       - child: agentExports.data
         parent: global.enabledSubAgents.pagerduty
   - name: agent
-<<<<<<< HEAD
-    version: 0.3.3
-=======
-    version: 0.4.0
->>>>>>> c5efed43
+    version: 0.4.1
     alias: agent-slack
     tags:
       - agent-slack
@@ -138,11 +98,7 @@
       - child: agentExports.data
         parent: global.enabledSubAgents.slack
   - name: agent
-<<<<<<< HEAD
-    version: 0.3.3
-=======
-    version: 0.4.0
->>>>>>> c5efed43
+    version: 0.4.1
     alias: agent-splunk
     tags:
       - agent-splunk
@@ -151,11 +107,7 @@
       - child: agentExports.data
         parent: global.enabledSubAgents.splunk
   - name: agent
-<<<<<<< HEAD
-    version: 0.3.3
-=======
-    version: 0.4.0
->>>>>>> c5efed43
+    version: 0.4.1
     alias: agent-webex
     tags:
       - agent-webex
