apiVersion: v2
# pyproject.toml version
appVersion: 0.2.3 # Do NOT bump this unless actually bumping pyproject.toml version
name: ai-platform-engineering
description: Parent chart to deploy multiple agent subcharts as different platform agents
sources:
- https://github.com/cnoe-io/ai-platform-engineering/charts
# Chart version for ai-platform-engineering parent chart
<<<<<<< HEAD
version: 0.5.13
=======
version: 0.5.11
>>>>>>> dee3c453
dependencies:
  # AI Platform Engineer Multi-Agent
  - name: supervisor-agent
    # Chart version for agent subchart
    version: 0.2.4
  # Single agent chart used multiple times with different aliases
  - name: agent
    version: 0.4.2
    alias: agent-argocd
    tags:
      - agent-argocd
      - basic
      - complete
    import-values:
      - child: agentExports.data
        parent: global.enabledSubAgents.argocd
  - name: agent
    version: 0.4.2
    alias: agent-aws
    tags:
      - agent-aws
      - complete
    import-values:
      - child: agentExports.data
        parent: global.enabledSubAgents.aws
  - name: agent
    version: 0.4.2
    alias: agent-backstage
    tags:
      - agent-backstage
      - basic
      - complete
    import-values:
      - child: agentExports.data
        parent: global.enabledSubAgents.backstage
  - name: agent
    version: 0.4.2
    alias: agent-confluence
    tags:
      - agent-confluence
      - complete
    import-values:
      - child: agentExports.data
        parent: global.enabledSubAgents.confluence
  - name: agent
    version: 0.4.2
    alias: agent-github
    tags:
      - agent-github
      - basic
      - complete
    import-values:
      - child: agentExports.data
        parent: global.enabledSubAgents.github
  - name: agent
    version: 0.4.2
    alias: agent-jira
    tags:
      - agent-jira
      - complete
    import-values:
      - child: agentExports.data
        parent: global.enabledSubAgents.jira
  - name: agent
    version: 0.4.2
    alias: agent-komodor
    tags:
      - agent-komodor
      - complete
    import-values:
      - child: agentExports.data
        parent: global.enabledSubAgents.komodor
  - name: agent
    version: 0.4.2
    alias: agent-pagerduty
    tags:
      - agent-pagerduty
      - complete
    import-values:
      - child: agentExports.data
        parent: global.enabledSubAgents.pagerduty
  - name: agent
    version: 0.4.2
    alias: agent-slack
    tags:
      - agent-slack
      - complete
    import-values:
      - child: agentExports.data
        parent: global.enabledSubAgents.slack
  - name: agent
    version: 0.4.2
    alias: agent-splunk
    tags:
      - agent-splunk
      - complete
    import-values:
      - child: agentExports.data
        parent: global.enabledSubAgents.splunk
  - name: agent
    version: 0.4.2
    alias: agent-webex
    tags:
      - agent-webex
      - complete
    import-values:
      - child: agentExports.data
        parent: global.enabledSubAgents.webex
    # AGNTCY Slim dataplane service
  - name: slim
    version: v0.1.8
    repository: oci://ghcr.io/agntcy/slim/helm
    condition: global.slim.enabled # NOTE: slim uses condition, not tags as it requires global variables to be passed into other subcharts
  - name: slim-control-plane
    version: v0.1.3
    repository: oci://ghcr.io/agntcy/slim/helm
    condition: global.slim.enabled
  - name: rag-stack
    version: 0.0.6
    repository: file://../rag-stack # TODO: might be changed to be separate
    tags:
      - rag-stack
      - complete
    import-values: # This is used to automatically render ENABLE_RAG variable for the supervisor configmap
      - child: agentExports.data
        parent: global.enabledSubAgents.rag
  # Backstage plugin agent forge
  - name: backstage-plugin-agent-forge
    version: 0.1.0
    tags:
      - backstage-agent-forge<|MERGE_RESOLUTION|>--- conflicted
+++ resolved
@@ -6,11 +6,7 @@
 sources:
 - https://github.com/cnoe-io/ai-platform-engineering/charts
 # Chart version for ai-platform-engineering parent chart
-<<<<<<< HEAD
-version: 0.5.13
-=======
-version: 0.5.11
->>>>>>> dee3c453
+version: 0.5.12
 dependencies:
   # AI Platform Engineer Multi-Agent
   - name: supervisor-agent
