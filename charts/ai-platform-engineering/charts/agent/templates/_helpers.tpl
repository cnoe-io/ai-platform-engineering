{{/*
Expand the name of the chart.
*/}}
{{- define "agent.name" -}}
{{- default .Chart.Name .Values.nameOverride | trunc 63 | trimSuffix "-" }}
{{- end }}

{{/*
Create a default fully qualified app name.
We truncate at 63 chars because some Kubernetes name fields are limited to this (by the DNS naming spec).
If release name contains chart name it will be used as a full name.
*/}}
{{- define "agent.fullname" -}}
{{- if .Values.fullnameOverride }}
{{- .Values.fullnameOverride | trunc 63 | trimSuffix "-" }}
{{- else }}
{{- $name := default .Chart.Name .Values.nameOverride }}
{{- if contains $name .Release.Name }}
{{- .Release.Name | trunc 63 | trimSuffix "-" }}
{{- else }}
{{- printf "%s-%s" .Release.Name $name | trunc 63 | trimSuffix "-" }}
{{- end }}
{{- end }}
{{- end }}

{{/*
Create chart name and version as used by the chart label.
*/}}
{{- define "agent.chart" -}}
{{- printf "%s-%s" .Chart.Name .Chart.Version | replace "+" "_" | trunc 63 | trimSuffix "-" }}
{{- end }}

{{/*
Common labels
*/}}
{{- define "agent.labels" -}}
helm.sh/chart: {{ include "agent.chart" . }}
{{ include "agent.selectorLabels" . }}
{{- if .Chart.AppVersion }}
app.kubernetes.io/version: {{ .Chart.AppVersion | quote }}
{{- end }}
app.kubernetes.io/managed-by: {{ .Release.Service }}
{{- end }}

{{/*
Selector labels
*/}}
{{- define "agent.selectorLabels" -}}
app.kubernetes.io/name: {{ include "agent.name" . }}
app.kubernetes.io/instance: {{ .Release.Name }}
{{- end }}

{{/*
Create the name of the service account to use
*/}}
{{- define "agent.serviceAccountName" -}}
{{- if .Values.serviceAccount.create }}
{{- default (include "agent.fullname" .) .Values.serviceAccount.name }}
{{- else }}
{{- default "default" .Values.serviceAccount.name }}
{{- end }}
{{- end }}

{{/*
Determine if ingress is enabled - global takes precedence
*/}}
{{- define "agent.ingress.enabled" -}}
    {{- $enabled := (default false .Values.ingress.enabled) -}}
    {{- with .Values.global -}}
        {{- with .ingress -}}
            {{- if hasKey . "enabled" -}}
                {{- $enabled = .enabled -}}
            {{- end -}}
        {{- end -}}
    {{- end -}}
    {{- $enabled -}}
{{- end }}

{{/*
Determine if external secrets are enabled for llmSecrets - prioritize global
*/}}
{{- define "agent.llmSecrets.externalSecrets.enabled" -}}
    {{- $enabled := (default false .Values.llmSecrets.externalSecrets.enabled) -}}
    {{- with .Values.global -}}
        {{- with .externalSecrets -}}
            {{- if and (hasKey . "enabled") .enabled -}}
                {{- $enabled = true -}}
            {{- end -}}
        {{- end -}}
        {{- with .llmSecrets -}}
            {{- with .externalSecrets -}}
                {{- if hasKey . "enabled" -}}
                    {{- $enabled = .enabled -}}
                {{- end -}}
            {{- end -}}
        {{- end -}}
    {{- end -}}
    {{- $enabled -}}
{{- end }}

{{/*
Get llmSecrets.secretName with global fallback
*/}}
{{- define "agent.llmSecrets.secretName" -}}
    {{- $name := .Values.llmSecrets.secretName -}}
    {{- with .Values.global -}}
        {{- with .llmSecrets -}}
            {{- if hasKey . "secretName" -}}
                {{- $name = .secretName -}}
            {{- end -}}
        {{- end -}}
    {{- end -}}
    {{- $name -}}
{{- end -}}

{{/*
Get llmSecrets.create with global fallback
*/}}
{{- define "agent.llmSecrets.create" -}}
    {{- $create := .Values.llmSecrets.create -}}
    {{- with .Values.global -}}
        {{- with .llmSecrets -}}
            {{- if hasKey . "create" -}}
                {{- $create = .create -}}
            {{- end -}}
        {{- end -}}
    {{- end -}}
    {{- $create -}}
{{- end -}}

{{/*
Get llmSecrets.externalSecrets.secretStoreRef with global fallback
*/}}
{{- define "agent.llmSecrets.externalSecrets.secretStoreRef" -}}
    {{- $ref := .Values.llmSecrets.externalSecrets.secretStoreRef -}}
    {{- with .Values.global -}}
        {{- with .externalSecrets -}}
            {{- if hasKey . "secretStoreRef" -}}
                {{- $ref = .secretStoreRef -}}
            {{- end -}}
        {{- end -}}
        {{- with .llmSecrets -}}
            {{- with .externalSecrets -}}
                {{- if hasKey . "secretStoreRef" -}}
                    {{- $ref = .secretStoreRef -}}
                {{- end -}}
            {{- end -}}
        {{- end -}}
    {{- end -}}
    {{- $ref -}}
{{- end -}}

{{/*
Get agentSecrets.create with global fallback
*/}}
{{- define "agent.agentSecrets.create" -}}
    {{- $create := .Values.agentSecrets.create -}}
    {{- with .Values.global -}}
        {{- with .agentSecrets -}}
            {{- if hasKey . "create" -}}
                {{- $create = .create -}}
            {{- end -}}
        {{- end -}}
    {{- end -}}
    {{- $create -}}
{{- end -}}

{{/*
Determine if external secrets are enabled for agentSecrets - prioritize global
*/}}
{{- define "agent.agentSecrets.externalSecrets.enabled" -}}
    {{- $enabled := (default false .Values.agentSecrets.externalSecrets.enabled) -}}
    {{- with .Values.global -}}
        {{- with .externalSecrets -}}
            {{- if and (hasKey . "enabled") .enabled -}}
                {{- $enabled = true -}}
            {{- end -}}
        {{- end -}}
        {{- with .agentSecrets -}}
            {{- with .externalSecrets -}}
                {{- if hasKey . "enabled" -}}
                    {{- $enabled = .enabled -}}
                {{- end -}}
            {{- end -}}
        {{- end -}}
    {{- end -}}
    {{- $enabled -}}
{{- end }}

{{/*
Get agentSecrets.externalSecrets.secretStoreRef with global fallback
*/}}
{{- define "agent.agentSecrets.externalSecrets.secretStoreRef" -}}
    {{- $ref := .Values.agentSecrets.externalSecrets.secretStoreRef -}}
    {{- with .Values.global -}}
        {{- with .externalSecrets -}}
            {{- if hasKey . "secretStoreRef" -}}
                {{- $ref = .secretStoreRef -}}
            {{- end -}}
        {{- end -}}
    {{- end -}}
    {{- toYaml $ref -}}
{{- end -}}

{{/*
Get agentSecrets.secretName - if empty assume no secret, if not append agent.name as prefix
*/}}
{{- define "agent.agentSecrets.secretName" -}}
    {{- if .Values.agentSecrets.requiresSecret -}}
        {{- if .Values.agentSecrets.secretName -}}
            {{- .Values.agentSecrets.secretName -}}
        {{- else -}}
            {{- printf "%s-secret" (include "agent.name" .) -}}
        {{- end -}}
    {{- else -}}
        {{- "" -}}
    {{- end -}}
{{- end -}}

{{/*
Get agentSecrets.externalSecrets.name - if empty assume no secret, if not append agent.name as prefix
*/}}
{{- define "agent.agentSecrets.externalSecrets.name" -}}
    {{- if .Values.agentSecrets.requiresSecret -}}
        {{- if .Values.agentSecrets.externalSecrets.name -}}
            {{- .Values.agentSecrets.externalSecrets.name -}}
        {{- else -}}
            {{- printf "%s-secret" (include "agent.name" .) -}}
        {{- end -}}
    {{- else -}}
        {{- "" -}}
    {{- end -}}
{{- end -}}

{{/*
Determine MCP mode
*/}}
{{- define "agent.createMcpHttpServer" -}}
    {{- if and (eq .Values.mcp.mode "http") (not .Values.mcp.useRemoteMcpServer) }}
        {{- true -}}
    {{- else -}}
        {{- false -}}
    {{- end -}}
{{- end -}}

{{/*
Determine if slim transport is enabled - global takes precedence
*/}}
{{- define "agent.slim.enabled" -}}
    {{- if hasKey .Values "global" }}
        {{- if hasKey .Values.global "slim" }}
            {{- if hasKey .Values.global.slim "enabled" }}
                {{- .Values.global.slim.enabled }}
            {{- else }}
                {{- .Values.slim.enabled | default false }}
            {{- end }}
        {{- else }}
            {{- .Values.slim.enabled | default false }}
        {{- end }}
    {{- else }}
        {{- .Values.slim.enabled | default false }}
    {{- end }}
{{- end }}

{{/*
Get slim endpoint - global takes precedence
*/}}
{{- define "agent.slim.endpoint" -}}
    {{- if hasKey .Values "global" }}
        {{- if hasKey .Values.global "slim" }}
            {{- if hasKey .Values.global.slim "endpoint" }}
                {{- .Values.global.slim.endpoint }}
            {{- else }}
                {{- .Values.slim.endpoint | default "http://ai-platform-engineering-slim:46357" }}
            {{- end }}
        {{- else }}
            {{- .Values.slim.endpoint | default "http://ai-platform-engineering-slim:46357" }}
        {{- end }}
    {{- else }}
        {{- .Values.slim.endpoint | default "http://ai-platform-engineering-slim:46357" }}
    {{- end }}
{{- end }}

{{/*
Get slim transport - global takes precedence
*/}}
{{- define "agent.slim.transport" -}}
    {{- if hasKey .Values "global" }}
        {{- if hasKey .Values.global "slim" }}
            {{- if hasKey .Values.global.slim "transport" }}
                {{- .Values.global.slim.transport }}
            {{- else }}
                {{- .Values.slim.transport | default "slim" }}
            {{- end }}
        {{- else }}
            {{- .Values.slim.transport | default "slim" }}
        {{- end }}
    {{- else }}
        {{- .Values.slim.transport | default "slim" }}
    {{- end }}
{{- end }}

{{/*
<<<<<<< HEAD
Determine if metrics are enabled - global takes precedence
*/}}
{{- define "agent.metrics.enabled" -}}
    {{- $enabled := (default false .Values.metrics.enabled) -}}
    {{- with .Values.global -}}
        {{- with .metrics -}}
            {{- if hasKey . "enabled" -}}
                {{- $enabled = .enabled -}}
            {{- end -}}
        {{- end -}}
    {{- end -}}
    {{- $enabled -}}
{{- end -}}
=======
Get simple agent name (strips "agent-" prefix from nameOverride)
e.g., "agent-argocd" -> "argocd"
*/}}
{{- define "agent.simpleName" -}}
{{- $name := include "agent.name" . -}}
{{- $name | trimPrefix "agent-" -}}
{{- end }}
>>>>>>> c5efed43
<|MERGE_RESOLUTION|>--- conflicted
+++ resolved
@@ -301,7 +301,6 @@
 {{- end }}
 
 {{/*
-<<<<<<< HEAD
 Determine if metrics are enabled - global takes precedence
 */}}
 {{- define "agent.metrics.enabled" -}}
@@ -315,12 +314,12 @@
     {{- end -}}
     {{- $enabled -}}
 {{- end -}}
-=======
+
+{{/*
 Get simple agent name (strips "agent-" prefix from nameOverride)
 e.g., "agent-argocd" -> "argocd"
 */}}
 {{- define "agent.simpleName" -}}
 {{- $name := include "agent.name" . -}}
 {{- $name | trimPrefix "agent-" -}}
-{{- end }}
->>>>>>> c5efed43
+{{- end }}