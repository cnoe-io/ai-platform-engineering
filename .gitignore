--- conflicted
+++ resolved
@@ -226,13 +226,8 @@
 
 # node
 node_modules/
-<<<<<<< HEAD
 # package-lock.json
 # package.json
-=======
-package-lock.json
-package.json
 
 # Claude Code configuration
-.claude/
->>>>>>> d45155e5
+.claude/