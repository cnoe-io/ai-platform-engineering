--- conflicted
+++ resolved
@@ -5,11 +5,8 @@
 description: Parent chart to deploy multiple agent subcharts as different platform agents
 sources:
 - https://github.com/cnoe-io/ai-platform-engineering/charts
-<<<<<<< HEAD
-=======
 # Chart version for ai-platform-engineering parent chart
->>>>>>> c8b32ee1
-version: 0.1.11
+version: 0.1.12
 dependencies:
   # AI Platform Engineer Multi-Agent
   - name: agent
