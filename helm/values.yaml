--- conflicted
+++ resolved
@@ -19,10 +19,7 @@
       - github
       - slack
       - komodor
-<<<<<<< HEAD
-=======
 
->>>>>>> 693d12c2
 # Backstage plugin agent forge
 backstage-plugin-agent-forge:
   enabled: true
@@ -33,10 +30,7 @@
   isMultiAgent: true
   service:
     port: "3000"
-<<<<<<< HEAD
-=======
 
->>>>>>> 693d12c2
 # Agent configurations using aliases from Chart.yaml
 agent-argocd:
   enabled: false
