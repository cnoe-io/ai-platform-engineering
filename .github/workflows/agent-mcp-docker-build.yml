name: MCP Docker Build and Push

on:
  push:
    branches:
      - main
    # Build on all new tags as well
    tags:
      - '**'
  pull_request:
    branches:
      - main
  workflow_dispatch:
jobs:
  determine-agents:
    runs-on: ubuntu-latest
    outputs:
      agents: ${{ steps.set-matrix.outputs.agents }}
      should_build: ${{ steps.set-matrix.outputs.should_build }}
    steps:
      - name: Checkout repository
        uses: actions/checkout@v5

      - name: Detect changed paths (MCP)
        id: filter
        uses: dorny/paths-filter@v3
        with:
          predicate-quantifier: 'every'
          filters: |
            argocd:
              - 'ai_platform_engineering/agents/argocd/mcp/**'
              - 'ai_platform_engineering/agents/argocd/build/Dockerfile.mcp'
            backstage:
              - 'ai_platform_engineering/agents/backstage/mcp/**'
              - 'ai_platform_engineering/agents/backstage/build/Dockerfile.mcp'
            confluence:
              - 'ai_platform_engineering/agents/confluence/mcp/**'
              - 'ai_platform_engineering/agents/confluence/build/Dockerfile.mcp'
            jira:
              - 'ai_platform_engineering/agents/jira/mcp/**'
              - 'ai_platform_engineering/agents/jira/build/Dockerfile.mcp'
            komodor:
              - 'ai_platform_engineering/agents/komodor/mcp/**'
              - 'ai_platform_engineering/agents/komodor/build/Dockerfile.mcp'
            pagerduty:
              - 'ai_platform_engineering/agents/pagerduty/mcp/**'
              - 'ai_platform_engineering/agents/pagerduty/build/Dockerfile.mcp'
            slack:
              - 'ai_platform_engineering/agents/slack/mcp/**'
              - 'ai_platform_engineering/agents/slack/build/Dockerfile.mcp'
            splunk:
              - 'ai_platform_engineering/agents/splunk/mcp/**'
              - 'ai_platform_engineering/agents/splunk/build/Dockerfile.mcp'

      - name: Set matrix based on changes (MCP)
        id: set-matrix
        uses: actions/github-script@v7
        env:
          BUILD_ALL: ${{ startsWith(github.ref, 'refs/tags/') || github.event_name == 'workflow_dispatch' }}
          CHANGED_ARGOCD: ${{ steps.filter.outputs.argocd }}
          CHANGED_BACKSTAGE: ${{ steps.filter.outputs.backstage }}
          CHANGED_CONFLUENCE: ${{ steps.filter.outputs.confluence }}
          CHANGED_JIRA: ${{ steps.filter.outputs.jira }}
          CHANGED_KOMODOR: ${{ steps.filter.outputs.komodor }}
          CHANGED_PAGERDUTY: ${{ steps.filter.outputs.pagerduty }}
          CHANGED_SLACK: ${{ steps.filter.outputs.slack }}
          CHANGED_SPLUNK: ${{ steps.filter.outputs.splunk }}
        with:
          script: |
            const allAgents = [
              'argocd','backstage','confluence','jira','komodor','pagerduty','slack','splunk'
            ];
            const buildAll = process.env.BUILD_ALL === 'true';
            let selected;
            if (buildAll) {
              selected = allAgents;
            } else {
              const env = process.env;
              selected = allAgents.filter(a => env['CHANGED_' + a.toUpperCase()] === 'true');
            }
            core.setOutput('agents', JSON.stringify(selected));
            core.setOutput('should_build', String(selected.length > 0));

  build-and-push:
    runs-on: ubuntu-latest
    needs: determine-agents
    if: needs.determine-agents.outputs.should_build == 'true'
    permissions:
      contents: read
      packages: write

    strategy:
      matrix:
<<<<<<< HEAD
        agent: [argocd, backstage, confluence, jira, komodor, pagerduty, slack, splunk, webex]
=======
        agent: ${{ fromJson(needs.determine-agents.outputs.agents) }}
>>>>>>> 02ed4ff3
      fail-fast: false

    env:
      REGISTRY: ghcr.io
      IMAGE_NAME: cnoe-io/mcp-${{ matrix.agent }}
      AGENT_DIR: ai_platform_engineering/agents/${{ matrix.agent }}

    steps:
      - name: 🔒 harden runner
        uses: step-security/harden-runner@f4a75cfd619ee5ce8d5b864b0d183aff3c69b55a # v2.13.1
        with:
          egress-policy: audit

      - name: Checkout repository
        uses: actions/checkout@v5

      - name: Set up Docker Buildx
        uses: docker/setup-buildx-action@v3

      - name: Log in to GitHub Container Registry
        uses: docker/login-action@v3
        with:
          registry: ${{ env.REGISTRY }}
          username: ${{ github.actor }}
          password: ${{ secrets.GITHUB_TOKEN }}

      - name: Extract metadata for Docker
        id: meta
        uses: docker/metadata-action@v5
        with:
          images: ${{ env.REGISTRY }}/${{ env.IMAGE_NAME }}
          tags: |
            type=raw,value=latest,enable=${{ github.ref == 'refs/heads/main' }}
            type=ref,event=branch,prefix=
            type=ref,event=tag,prefix=
            type=sha,format=short,prefix=

      - name: Set up QEMU
        uses: docker/setup-qemu-action@v3

      - name: Build and Push MCP Docker image
        uses: docker/build-push-action@v6
        with:
          context: ${{ env.AGENT_DIR }}
          file: ${{ env.AGENT_DIR }}/build/Dockerfile.mcp
          push: ${{ github.ref == 'refs/heads/main' || startsWith(github.ref, 'refs/tags/') }}
          tags: ${{ steps.meta.outputs.tags }}
          labels: ${{ steps.meta.outputs.labels }}
          platforms: linux/amd64,linux/arm64
          cache-from: type=gha
          cache-to: type=gha,mode=max<|MERGE_RESOLUTION|>--- conflicted
+++ resolved
@@ -51,7 +51,9 @@
             splunk:
               - 'ai_platform_engineering/agents/splunk/mcp/**'
               - 'ai_platform_engineering/agents/splunk/build/Dockerfile.mcp'
-
+            webex:
+              - 'ai_platform_engineering/agents/webex/mcp/**'
+              - 'ai_platform_engineering/agents/webex/build/Dockerfile.mcp'
       - name: Set matrix based on changes (MCP)
         id: set-matrix
         uses: actions/github-script@v7
@@ -91,11 +93,7 @@
 
     strategy:
       matrix:
-<<<<<<< HEAD
-        agent: [argocd, backstage, confluence, jira, komodor, pagerduty, slack, splunk, webex]
-=======
         agent: ${{ fromJson(needs.determine-agents.outputs.agents) }}
->>>>>>> 02ed4ff3
       fail-fast: false
 
     env:
