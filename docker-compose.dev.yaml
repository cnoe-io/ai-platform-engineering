services:
  ####################################################################################################
  #                                      PLATFORM ENGINEER A2A over SLIM                              #
  ####################################################################################################
  platform-engineer-slim:
    build:
      context: .
      dockerfile: build/Dockerfile
    volumes:
      - ./prompt_config.yaml:/app/prompt_config.yaml
      # Mount only code that changes during development
      - ./ai_platform_engineering/multi_agents:/app/ai_platform_engineering/multi_agents
      - ./ai_platform_engineering/utils:/app/ai_platform_engineering/utils
    container_name: platform-engineering
    profiles:
      - slim
      - slim-tracing
      - argocd
      - weather
    depends_on:
        - slim-dataplane
        - agent-argocd-slim
        - agent-backstage-slim
        - agent-confluence-slim
        - agent-github-slim
        - agent-jira-slim
        - agent-komodor-slim
        - agent-pagerduty-slim
        - agent-slack-slim
        - agent-weather-slim
    env_file:
      - .env
    ports:
      - "8000:8000"
    environment:
      - A2A_TRANSPORT=slim
      - ARGOCD_AGENT_HOST=agent-argocd-slim
      - BACKSTAGE_AGENT_HOST=agent-backstage-slim
      - CONFLUENCE_AGENT_HOST=agent-confluence-slim
      - GITHUB_AGENT_HOST=agent-github-slim
      - JIRA_AGENT_HOST=agent-jira-slim
      - KOMODOR_AGENT_HOST=agent-komodor-slim
      - PAGERDUTY_AGENT_HOST=agent-pagerduty-slim
      - SLACK_AGENT_HOST=agent-slack-slim
      - WEBEX_AGENT_HOST=agent-webex-slim
      # Enable Komodor
      - ENABLE_KOMODOR=true
      # Tracing configuration (will be read from .env if ENABLE_TRACING=true)
      - ENABLE_TRACING=${ENABLE_TRACING:-false}
      - LANGFUSE_PUBLIC_KEY=${LANGFUSE_PUBLIC_KEY:-NOT_SET}
      - LANGFUSE_SECRET_KEY=${LANGFUSE_SECRET_KEY:-NOT_SET}
      - LANGFUSE_HOST=${LANGFUSE_HOST:-http://langfuse-web:3000}
      - LANGFUSE_SESSION_ID=${LANGFUSE_SESSION_ID:-platform-engineer}
      - LANGFUSE_USER_ID=${LANGFUSE_USER_ID:-platform-engineer}
    command: platform-engineer

  ####################################################################################################
  #                                      PLATFORM ENGINEER A2A P2P                                   #
  ####################################################################################################
  platform-engineer-p2p:
    build:
      context: .
      dockerfile: build/Dockerfile
    volumes:
      - ./prompt_config.yaml:/app/prompt_config.yaml
      - .env:/app/.env
      - ./ai_platform_engineering:/app/ai_platform_engineering
    container_name: platform-engineering
    profiles:
      - p2p
      - p2p-tracing
      - argocd
      - weather
      - graph_rag
    depends_on:
        - agent-argocd-p2p
        - agent-aws-p2p
        - agent-backstage-p2p
        - agent-confluence-p2p
        - agent-github-p2p
        - agent-jira-p2p
        - agent-komodor-p2p
        - agent-pagerduty-p2p
        - agent-slack-p2p
        - agent_graph_qa
    env_file:
      - .env
    ports:
      - "8000:8000"
    environment:
      - A2A_TRANSPORT=p2p
      - ARGOCD_AGENT_HOST=agent-argocd-p2p
      - AWS_AGENT_HOST=agent-aws-p2p
      - BACKSTAGE_AGENT_HOST=agent-backstage-p2p
      - CONFLUENCE_AGENT_HOST=agent-confluence-p2p
      - GITHUB_AGENT_HOST=agent-github-p2p
      - JIRA_AGENT_HOST=agent-jira-p2p
      - KOMODOR_AGENT_HOST=agent-komodor-p2p
      - PAGERDUTY_AGENT_HOST=agent-pagerduty-p2p
      - SLACK_AGENT_HOST=agent-slack-p2p
      - WEBEX_AGENT_HOST=agent-webex-p2p
      - ENABLE_GRAPH_RAG=true
      - GRAPH_RAG_AGENT_URL=http://agent_graph_qa:8096
      - ENABLE_KOMODOR=true
      - ENABLE_TRACING=${ENABLE_TRACING:-false}
      - LANGFUSE_PUBLIC_KEY=${LANGFUSE_PUBLIC_KEY}
      - LANGFUSE_SECRET_KEY=${LANGFUSE_SECRET_KEY}
      - LANGFUSE_HOST=${LANGFUSE_HOST:-http://langfuse-web:3000}
      - LANGFUSE_SESSION_ID=${LANGFUSE_SESSION_ID:-ai-platform-engineering}
      - LANGFUSE_USER_ID=${LANGFUSE_USER_ID:-platform-engineer}
    command: platform-engineer

  ####################################################################################################
  #                                            SLIM Dataplane and control plane                      #
  ####################################################################################################
  slim-dataplane:
    image: ghcr.io/agntcy/slim:0.3.15
    container_name: slim-dataplane
    profiles:
      - slim
      - slim-tracing
    ports:
      - "46357:46357"
    environment:
      - PASSWORD=${SLIM_GATEWAY_PASSWORD:-dummy_password}
      - CONFIG_PATH=/config.yaml
    volumes:
      - ./slim-config.yaml:/config.yaml
    command: ["/slim", "--config", "/config.yaml"]
  slim-control-plane:
    image: ghcr.io/agntcy/slim/control-plane:0.0.1
    container_name: slim-control-plane
    profiles:
      - slim
      - slim-tracing
    ports:
      - "50051:50051"
      - "50052:50052"
    environment:
      - PASSWORD=${SLIM_GATEWAY_PASSWORD:-dummy_password}
      - CONFIG_PATH=/config.yaml
    volumes:
      - ./slim-config.yaml:/config.yaml
    command: ["/slim", "--config", "/config.yaml"]

  ####################################################################################################
  #                                           MCP ARGOCD                                            #
  ####################################################################################################
  mcp-argocd:
    build:
      context: ai_platform_engineering/agents/argocd
      dockerfile: build/Dockerfile.mcp
    container_name: mcp-argocd
    profiles:
      - slim
      - p2p
      - slim-tracing
      - p2p-tracing
    env_file:
      - .env
    volumes:
      - ./ai_platform_engineering/agents/argocd/mcp/mcp_argocd:/app/mcp_argocd
    ports:
      - "18000:8000"
    environment:
      - MCP_MODE=http
      - MCP_HOST=0.0.0.0
      - MCP_PORT=8000

  ####################################################################################################
  #                                      AGENT ARGOCD A2A over SLIM                                  #
  ####################################################################################################
  agent-argocd-slim:
    build:
      context: ai_platform_engineering/agents/argocd
      dockerfile: build/Dockerfile.a2a
    container_name: agent-argocd-slim
    profiles:
      - argocd
      - slim
      - slim-tracing
    depends_on:
      - slim-dataplane
      - mcp-argocd
    volumes:
      - ./.env:/app/.env
      - ./ai_platform_engineering/agents/argocd/agent_argocd:/app/agent_argocd
      - ./ai_platform_engineering/agents/argocd/clients:/app/clients
    ports:
      - "8001:8000"
    environment:
      - A2A_TRANSPORT=slim
      - MCP_MODE=http
      - MCP_PORT=8000
      - MCP_HOST=mcp-argocd
      - ENABLE_TRACING=${ENABLE_TRACING:-false}
      - LANGFUSE_PUBLIC_KEY=${LANGFUSE_PUBLIC_KEY}
      - LANGFUSE_SECRET_KEY=${LANGFUSE_SECRET_KEY}
      - LANGFUSE_HOST=${LANGFUSE_HOST:-http://langfuse-web:3000}

  ####################################################################################################
  #                                      AGENT ARGOCD A2A P2P                                        #
  ####################################################################################################
  agent-argocd-p2p:
    build:
      context: ai_platform_engineering/agents/argocd
      dockerfile: build/Dockerfile.a2a
    container_name: agent-argocd-p2p
    profiles:
      - p2p
      - p2p-tracing
    depends_on:
      - mcp-argocd
    volumes:
      - ./.env:/app/.env
      - ./ai_platform_engineering/agents/argocd/agent_argocd:/app/agent_argocd
      - ./ai_platform_engineering/agents/argocd/clients:/app/clients
    ports:
      - "8001:8000"
    environment:
      - A2A_TRANSPORT=p2p
      - MCP_MODE=http
      - MCP_PORT=8000
      - MCP_HOST=mcp-argocd
      - ENABLE_TRACING=${ENABLE_TRACING:-false}
      - LANGFUSE_PUBLIC_KEY=${LANGFUSE_PUBLIC_KEY}
      - LANGFUSE_SECRET_KEY=${LANGFUSE_SECRET_KEY}
      - LANGFUSE_HOST=${LANGFUSE_HOST:-http://langfuse-web:3000}

  ####################################################################################################
  #                                      AGENT AWS A2A P2P                                           #
  ####################################################################################################
  agent-aws-p2p:
    build:
      context: ./ai_platform_engineering/agents/aws
      dockerfile: build/Dockerfile.a2a
    container_name: agent-aws-p2p
    profiles:
      - p2p
      - p2p-tracing
    volumes:
      - ./.env:/app/.env
    ports:
      - "8010:8000"
    environment:
      - A2A_TRANSPORT=p2p
      - ENABLE_TRACING=${ENABLE_TRACING:-false}
      - LANGFUSE_PUBLIC_KEY=${LANGFUSE_PUBLIC_KEY}
      - LANGFUSE_SECRET_KEY=${LANGFUSE_SECRET_KEY}
      - LANGFUSE_HOST=${LANGFUSE_HOST:-http://langfuse-web:3000}
      # AWS Configuration
      - AWS_REGION=${AWS_REGION}
      - AWS_ACCESS_KEY_ID=${AWS_ACCESS_KEY_ID}
      - AWS_SECRET_ACCESS_KEY=${AWS_SECRET_ACCESS_KEY}
      # MCP Configuration
      - ENABLE_EKS_MCP=${ENABLE_EKS_MCP:-true}
      - ENABLE_COST_EXPLORER_MCP=${ENABLE_COST_EXPLORER_MCP:-true}
      - ENABLE_IAM_MCP=${ENABLE_IAM_MCP:-true}
      - IAM_MCP_READONLY=${IAM_MCP_READONLY:-true}
      - STRANDS_LOG_LEVEL=${STRANDS_LOG_LEVEL:-INFO}
      - FASTMCP_LOG_LEVEL=${FASTMCP_LOG_LEVEL:-ERROR}
      - LLM_PROVIDER=${LLM_PROVIDER}
      - AZURE_OPENAI_API_KEY=${AZURE_OPENAI_API_KEY}
      - AZURE_OPENAI_API_VERSION=${AZURE_OPENAI_API_VERSION}
      - AZURE_OPENAI_DEPLOYMENT=${AZURE_OPENAI_DEPLOYMENT}
      - AZURE_OPENAI_ENDPOINT=${AZURE_OPENAI_ENDPOINT}

  ####################################################################################################
  #                                      AGENT BACKSTAGE A2A over SLIM                               #
  ####################################################################################################
  agent-backstage-slim:
    build:
      context: ai_platform_engineering/agents/backstage
      dockerfile: build/Dockerfile.a2a
    container_name: agent-backstage-slim
    profiles:
      - slim
      - slim-tracing
    volumes:
      - ./.env:/app/.env
      - ./ai_platform_engineering/agents/backstage/agent_backstage:/app/agent_backstage
      - ./ai_platform_engineering/agents/backstage/clients:/app/clients
    depends_on:
      - slim-dataplane
    ports:
      - "8002:8000"
    environment:
      - A2A_TRANSPORT=slim
      - MCP_MODE=http
      - MCP_PORT=8000
      - MCP_HOST=mcp-backstage
      - ENABLE_TRACING=${ENABLE_TRACING:-false}
      - LANGFUSE_PUBLIC_KEY=${LANGFUSE_PUBLIC_KEY}
      - LANGFUSE_SECRET_KEY=${LANGFUSE_SECRET_KEY}
      - LANGFUSE_HOST=${LANGFUSE_HOST:-http://langfuse-web:3000}

  ####################################################################################################
  #                                      AGENT BACKSTAGE A2A P2P                                     #
  ####################################################################################################
  agent-backstage-p2p:
    build:
      context: ai_platform_engineering/agents/backstage
      dockerfile: build/Dockerfile.a2a
    container_name: agent-backstage-p2p
    profiles:
      - p2p
      - p2p-tracing
    volumes:
      - ./.env:/app/.env
      - ./ai_platform_engineering/agents/backstage/agent_backstage:/app/agent_backstage
      - ./ai_platform_engineering/agents/backstage/clients:/app/clients
    ports:
      - "8002:8000"
    environment:
      - A2A_TRANSPORT=p2p
      - MCP_MODE=http
      - MCP_PORT=8000
      - MCP_HOST=mcp-backstage
      - ENABLE_TRACING=${ENABLE_TRACING:-false}
      - LANGFUSE_PUBLIC_KEY=${LANGFUSE_PUBLIC_KEY}
      - LANGFUSE_SECRET_KEY=${LANGFUSE_SECRET_KEY}
      - LANGFUSE_HOST=${LANGFUSE_HOST:-http://langfuse-web:3000}

  ####################################################################################################
  #                                      MCP BACKSTAGE                                               #
  ####################################################################################################
  mcp-backstage:
    build:
      context: ai_platform_engineering/agents/backstage
      dockerfile: build/Dockerfile.mcp
    container_name: mcp-backstage
    profiles:
      - slim
      - p2p
      - slim-tracing
      - p2p-tracing
    env_file:
      - .env
    volumes:
      - ./ai_platform_engineering/agents/backstage/mcp/mcp_backstage:/app/mcp_backstage
    ports:
      - "18001:8000"
    environment:
      - MCP_MODE=http
      - MCP_HOST=0.0.0.0
      - MCP_PORT=8000
  ####################################################################################################
  #                                      AGENT CONFLUENCE A2A over SLIM                              #
  ####################################################################################################

  agent-confluence-slim:
    build:
      context: ai_platform_engineering/agents/confluence
      dockerfile: build/Dockerfile.a2a
    container_name: agent-confluence-slim
    profiles:
      - slim
      - slim-tracing
    depends_on:
      - slim-dataplane
    volumes:
      - ./.env:/app/.env
      - ./ai_platform_engineering/agents/confluence/agent_confluence:/app/agent_confluence
      - ./ai_platform_engineering/agents/confluence/clients:/app/clients
    ports:
      - "8003:8000"
    environment:
      - A2A_TRANSPORT=slim
      - MCP_MODE=http
      - MCP_PORT=8000
      - MCP_HOST=mcp-confluence
      - ENABLE_TRACING=${ENABLE_TRACING:-false}
      - LANGFUSE_PUBLIC_KEY=${LANGFUSE_PUBLIC_KEY}
      - LANGFUSE_SECRET_KEY=${LANGFUSE_SECRET_KEY}
      - LANGFUSE_HOST=${LANGFUSE_HOST:-http://langfuse-web:3000}

  ####################################################################################################
  #                                      AGENT CONFLUENCE A2A P2P                                    #
  ####################################################################################################
  agent-confluence-p2p:
    build:
      context: ai_platform_engineering/agents/confluence
      dockerfile: build/Dockerfile.a2a
    container_name: agent-confluence-p2p
    profiles:
      - p2p
      - p2p-tracing
    volumes:
      - ./.env:/app/.env
      - ./ai_platform_engineering/agents/confluence/agent_confluence:/app/agent_confluence
      - ./ai_platform_engineering/agents/confluence/clients:/app/clients
    ports:
      - "8003:8000"
    environment:
      - A2A_TRANSPORT=p2p
      - MCP_MODE=http
      - MCP_PORT=8000
      - MCP_HOST=mcp-confluence
      - ENABLE_TRACING=${ENABLE_TRACING:-false}
      - LANGFUSE_PUBLIC_KEY=${LANGFUSE_PUBLIC_KEY}
      - LANGFUSE_SECRET_KEY=${LANGFUSE_SECRET_KEY}
      - LANGFUSE_HOST=${LANGFUSE_HOST:-http://langfuse-web:3000}

  ####################################################################################################
  #                                      MCP CONFLUENCE                                             #
  ####################################################################################################
  mcp-confluence:
    build:
      context: ai_platform_engineering/agents/confluence
      dockerfile: build/Dockerfile.mcp
    container_name: mcp-confluence
    profiles:
      - slim
      - p2p
      - slim-tracing
      - p2p-tracing
    env_file:
      - .env
    volumes:
      - ./ai_platform_engineering/agents/confluence/mcp/mcp_confluence:/app/mcp_confluence
    ports:
      - "18002:8000"
    environment:
      - MCP_MODE=http
      - MCP_HOST=0.0.0.0
      - MCP_PORT=8000

  ####################################################################################################
  #                                      AGENT GITHUB A2A over SLIM                                  #
  ####################################################################################################
  agent-github-slim:
    build:
      context: ai_platform_engineering/agents/github
      dockerfile: build/Dockerfile.a2a
    container_name: agent-github-slim
    profiles:
      - slim
      - slim-tracing
    depends_on:
      - slim-dataplane
    volumes:
      - /var/run/docker.sock:/var/run/docker.sock
      - ./.env:/app/.env
      - ./ai_platform_engineering/agents/github/agent_github:/app/agent_github
      - ./ai_platform_engineering/agents/github/clients:/app/clients
    ports:
      - "8004:8000"
    environment:
      - A2A_TRANSPORT=slim
      - MCP_MODE=http
      - ENABLE_TRACING=${ENABLE_TRACING:-false}
      - LANGFUSE_PUBLIC_KEY=${LANGFUSE_PUBLIC_KEY}
      - LANGFUSE_SECRET_KEY=${LANGFUSE_SECRET_KEY}
      - LANGFUSE_HOST=${LANGFUSE_HOST:-http://langfuse-web:3000}
      - LANGFUSE_SESSION_ID=${LANGFUSE_SESSION_ID:-github-agent}
      - LANGFUSE_USER_ID=${LANGFUSE_USER_ID:-github-agent}

  ####################################################################################################
  #                                      AGENT GITHUB A2A P2P                                        #
  ####################################################################################################
  agent-github-p2p:
    build:
      context: ai_platform_engineering/agents/github
      dockerfile: build/Dockerfile.a2a
    container_name: agent-github-p2p
    profiles:
      - p2p
      - p2p-tracing
    volumes:
      - ./.env:/app/.env
      - ./ai_platform_engineering/agents/github/agent_github:/app/agent_github
      - ./ai_platform_engineering/agents/github/clients:/app/clients
      - /var/run/docker.sock:/var/run/docker.sock
    ports:
      - "8004:8000"
    environment:
      - A2A_TRANSPORT=p2p
      - MCP_MODE=http
      - ENABLE_TRACING=${ENABLE_TRACING:-false}
      - LANGFUSE_PUBLIC_KEY=${LANGFUSE_PUBLIC_KEY}
      - LANGFUSE_SECRET_KEY=${LANGFUSE_SECRET_KEY}

  ####################################################################################################
  #                                      AGENT JIRA SLIM                                             #
  ####################################################################################################
  agent-jira-slim:
    build:
      context: ai_platform_engineering/agents/jira
      dockerfile: build/Dockerfile.a2a
    container_name: agent-jira-slim
    profiles:
      - slim
      - slim-tracing
    depends_on:
      - slim-dataplane
    volumes:
      - ./.env:/app/.env
      - ./ai_platform_engineering/agents/jira/agent_jira:/app/agent_jira
      - ./ai_platform_engineering/agents/jira/clients:/app/clients
    ports:
      - "8005:8000"
    environment:
      - A2A_TRANSPORT=slim
      - MCP_MODE=http
      - MCP_PORT=8000
      - MCP_HOST=mcp-jira
      - ENABLE_TRACING=${ENABLE_TRACING:-false}
      - LANGFUSE_PUBLIC_KEY=${LANGFUSE_PUBLIC_KEY}
      - LANGFUSE_SECRET_KEY=${LANGFUSE_SECRET_KEY}
      - LANGFUSE_HOST=${LANGFUSE_HOST:-http://langfuse-web:3000}
      - LANGFUSE_SESSION_ID=${LANGFUSE_SESSION_ID:-jira-agent}
      - LANGFUSE_USER_ID=${LANGFUSE_USER_ID:-jira-agent}

  ####################################################################################################
  #                                      AGENT JIRA A2A P2P                                          #
  ####################################################################################################
  agent-jira-p2p:
    build:
      context: ai_platform_engineering/agents/jira
      dockerfile: build/Dockerfile.a2a
    container_name: agent-jira-p2p
    profiles:
      - p2p
      - p2p-tracing
    volumes:
      - ./.env:/app/.env
      - ./ai_platform_engineering/agents/jira/agent_jira:/app/agent_jira
      - ./ai_platform_engineering/agents/jira/clients:/app/clients
    ports:
      - "8005:8000"
    environment:
      - A2A_TRANSPORT=p2p
      - MCP_MODE=http
      - MCP_PORT=8000
      - MCP_HOST=mcp-jira
      - ENABLE_TRACING=${ENABLE_TRACING:-false}
      - LANGFUSE_PUBLIC_KEY=${LANGFUSE_PUBLIC_KEY}
      - LANGFUSE_SECRET_KEY=${LANGFUSE_SECRET_KEY}
      - LANGFUSE_HOST=${LANGFUSE_HOST:-http://langfuse-web:3000}
      - LANGFUSE_SESSION_ID=${LANGFUSE_SESSION_ID:-jira-agent}

  ####################################################################################################
  #                                      MCP JIRA                                                    #
  ####################################################################################################
  mcp-jira:
    build:
      context: ai_platform_engineering/agents/jira
      dockerfile: build/Dockerfile.mcp
    container_name: mcp-jira
    profiles:
      - slim
      - p2p
      - p2p-tracing
      - slim-tracing
    env_file:
      - .env
    volumes:
      - ./ai_platform_engineering/agents/jira/mcp/mcp_jira:/app/mcp_jira
    ports:
      - "18003:8000"
    environment:
      - MCP_MODE=http
      - MCP_HOST=0.0.0.0
      - MCP_PORT=8000

  ####################################################################################################
  #                                      AGENT KOMODOR A2A over SLIM                                 #
  ####################################################################################################
  agent-komodor-slim:
    build:
      context: ai_platform_engineering/agents/komodor
      dockerfile: build/Dockerfile.a2a
    container_name: agent-komodor-slim
    profiles:
      - slim
      - slim-tracing
      - komodor
    depends_on:
      - slim-dataplane
    volumes:
      - ./.env:/app/.env
      - ./ai_platform_engineering/agents/komodor/agent_komodor:/app/agent_komodor
      - ./ai_platform_engineering/agents/komodor/clients:/app/clients
    ports:
      - "8006:8000"
    environment:
      - A2A_TRANSPORT=slim
      - MCP_MODE=http
      - MCP_PORT=8000
      - MCP_HOST=mcp-komodor
      - ENABLE_TRACING=${ENABLE_TRACING:-false}
      - LANGFUSE_PUBLIC_KEY=${LANGFUSE_PUBLIC_KEY}
      - LANGFUSE_SECRET_KEY=${LANGFUSE_SECRET_KEY}
      - LANGFUSE_HOST=${LANGFUSE_HOST:-http://langfuse-web:3000}

  ####################################################################################################
  #                                      AGENT KOMODOR A2A P2P                                       #
  ####################################################################################################
  agent-komodor-p2p:
    build:
      context: ai_platform_engineering/agents/komodor
      dockerfile: build/Dockerfile.a2a
    container_name: agent-komodor-p2p
    profiles:
      - p2p
      - p2p-tracing
    volumes:
      - ./.env:/app/.env
      - ./ai_platform_engineering/agents/komodor/agent_komodor:/app/agent_komodor
      - ./ai_platform_engineering/agents/komodor/clients:/app/clients
    ports:
      - "8006:8000"
    environment:
      - A2A_TRANSPORT=p2p
      - MCP_MODE=http
      - MCP_PORT=8000
      - MCP_HOST=mcp-komodor
      - ENABLE_TRACING=${ENABLE_TRACING:-false}
      - LANGFUSE_PUBLIC_KEY=${LANGFUSE_PUBLIC_KEY}
      - LANGFUSE_SECRET_KEY=${LANGFUSE_SECRET_KEY}
      - LANGFUSE_HOST=${LANGFUSE_HOST:-http://langfuse-web:3000}

  ####################################################################################################
  #                                      MCP KOMODOR                                                 #
  ####################################################################################################
  mcp-komodor:
    build:
      context: ai_platform_engineering/agents/komodor
      dockerfile: build/Dockerfile.mcp
    container_name: mcp-komodor
    profiles:
      - slim
      - p2p
      - slim-tracing
      - p2p-tracing
    env_file:
      - .env
    volumes:
      - ./ai_platform_engineering/agents/komodor/mcp/mcp_komodor:/app/mcp_komodor
    ports:
      - "18004:8000"
    environment:
      - MCP_MODE=http
      - MCP_HOST=0.0.0.0
      - MCP_PORT=8000

  ####################################################################################################
  #                                      AGENT PAGERDUTY A2A over SLIM                               #
  ####################################################################################################
  agent-pagerduty-slim:
    build:
      context: ai_platform_engineering/agents/pagerduty
      dockerfile: build/Dockerfile.a2a
    container_name: agent-pagerduty-slim
    profiles:
      - slim
      - slim-tracing
    depends_on:
      - slim-dataplane
    volumes:
      - ./.env:/app/.env
      - ./ai_platform_engineering/agents/pagerduty/agent_pagerduty:/app/agent_pagerduty
      - ./ai_platform_engineering/agents/pagerduty/clients:/app/clients
    ports:
      - "8007:8000"
    environment:
      - A2A_TRANSPORT=slim
      - MCP_MODE=http
      - MCP_PORT=8000
      - MCP_HOST=mcp-pagerduty
      - ENABLE_TRACING=${ENABLE_TRACING:-false}
      - LANGFUSE_PUBLIC_KEY=${LANGFUSE_PUBLIC_KEY}
      - LANGFUSE_SECRET_KEY=${LANGFUSE_SECRET_KEY}
      - LANGFUSE_HOST=${LANGFUSE_HOST:-http://langfuse-web:3000}

  ####################################################################################################
  #                                      AGENT PAGERDUTY A2A P2P                                     #
  ####################################################################################################
  agent-pagerduty-p2p:
    build:
      context: ai_platform_engineering/agents/pagerduty
      dockerfile: build/Dockerfile.a2a
    container_name: agent-pagerduty-p2p
    profiles:
      - p2p
      - p2p-tracing
    volumes:
      - ./.env:/app/.env
      - ./ai_platform_engineering/agents/pagerduty/agent_pagerduty:/app/agent_pagerduty
      - ./ai_platform_engineering/agents/pagerduty/clients:/app/clients
    ports:
      - "8007:8000"
    environment:
      - A2A_TRANSPORT=p2p
      - MCP_MODE=http
      - MCP_PORT=8000
      - MCP_HOST=mcp-pagerduty
      - ENABLE_TRACING=${ENABLE_TRACING:-false}
      - LANGFUSE_PUBLIC_KEY=${LANGFUSE_PUBLIC_KEY}
      - LANGFUSE_SECRET_KEY=${LANGFUSE_SECRET_KEY}
      - LANGFUSE_HOST=${LANGFUSE_HOST:-http://langfuse-web:3000}

  ####################################################################################################
  #                                      MCP PAGERDUTY                                             #
  ####################################################################################################
  mcp-pagerduty:
    build:
      context: ai_platform_engineering/agents/pagerduty
      dockerfile: build/Dockerfile.mcp
    container_name: mcp-pagerduty
    profiles:
      - slim
      - p2p
      - slim-tracing
      - p2p-tracing
    env_file:
      - .env
    volumes:
      - ./ai_platform_engineering/agents/pagerduty/mcp/mcp_pagerduty:/app/mcp_pagerduty
    ports:
      - "18005:8000"
    environment:
      - MCP_MODE=http
      - MCP_HOST=0.0.0.0
      - MCP_PORT=8000

  ####################################################################################################
  #                                      AGENT SLACK A2A over SLIM                                   #
  ####################################################################################################
  agent-slack-slim:
    build:
      context: ai_platform_engineering/agents/slack
      dockerfile: build/Dockerfile.a2a
    container_name: agent-slack-slim
    profiles:
      - slim
      - slim-tracing
    depends_on:
      - slim-dataplane
    volumes:
      - ./.env:/app/.env
      - ./ai_platform_engineering/agents/slack/agent_slack:/app/agent_slack
      - ./ai_platform_engineering/agents/slack/clients:/app/clients
    ports:
      - "8008:8000"
    environment:
      - A2A_TRANSPORT=slim
      - MCP_MODE=http
      - MCP_PORT=8000
      - MCP_HOST=mcp-slack
      - ENABLE_TRACING=${ENABLE_TRACING:-false}
      - LANGFUSE_PUBLIC_KEY=${LANGFUSE_PUBLIC_KEY}
      - LANGFUSE_SECRET_KEY=${LANGFUSE_SECRET_KEY}
      - LANGFUSE_HOST=${LANGFUSE_HOST:-http://langfuse-web:3000}
      - LANGFUSE_SESSION_ID=${LANGFUSE_SESSION_ID:-slack-agent}
      - LANGFUSE_USER_ID=${LANGFUSE_USER_ID:-slack-agent}

  ####################################################################################################
  #                                      AGENT SLACK A2A P2P                                         #
  ####################################################################################################
  agent-slack-p2p:
    build:
      context: ai_platform_engineering/agents/slack
      dockerfile: build/Dockerfile.a2a
    container_name: agent-slack-p2p
    profiles:
      - p2p
      - p2p-tracing
    volumes:
      - ./.env:/app/.env
      - ./ai_platform_engineering/agents/slack/agent_slack:/app/agent_slack
      - ./ai_platform_engineering/agents/slack/clients:/app/clients
    ports:
      - "8008:8000"
    environment:
      - A2A_TRANSPORT=p2p
      - MCP_MODE=http
      - MCP_PORT=8000
      - MCP_HOST=mcp-slack
      - ENABLE_TRACING=${ENABLE_TRACING:-false}
      - LANGFUSE_PUBLIC_KEY=${LANGFUSE_PUBLIC_KEY}
      - LANGFUSE_SECRET_KEY=${LANGFUSE_SECRET_KEY}
      - LANGFUSE_HOST=${LANGFUSE_HOST:-http://langfuse-web:3000}

  ####################################################################################################
  #                                      MCP SLACK                                                   #
  ####################################################################################################
  mcp-slack:
    build:
      context: ai_platform_engineering/agents/slack
      dockerfile: build/Dockerfile.mcp
    container_name: mcp-slack
    profiles:
      - slim
      - p2p
      - slim-tracing
      - p2p-tracing
    env_file:
      - .env
    volumes:
      - ./ai_platform_engineering/agents/slack/mcp/mcp_slack:/app/mcp_slack
    ports:
      - "18006:8000"
    environment:
      - MCP_MODE=http
      - MCP_HOST=0.0.0.0
      - MCP_PORT=8000

  ####################################################################################################
  #                                      AGENT WEBEX A2A P2P                                         #
  ####################################################################################################
  agent-webex-p2p:
    build:
      context: ai_platform_engineering/agents/webex
      dockerfile: build/Dockerfile.a2a
    container_name: agent-webex-p2p
    profiles:
      - webex
    volumes:
      - ./.env:/app/.env
      - ./ai_platform_engineering/agents/webex/agent_webex:/app/agent_webex
    ports:
      - "8009:8000"
    environment:
      - A2A_TRANSPORT=p2p
      - MCP_MODE=http
      - MCP_PORT=8000
      - MCP_HOST=mcp-webex
      - ENABLE_TRACING=${ENABLE_TRACING:-false}
      - LANGFUSE_PUBLIC_KEY=${LANGFUSE_PUBLIC_KEY}
      - LANGFUSE_SECRET_KEY=${LANGFUSE_SECRET_KEY}

  ####################################################################################################
  #                                      AGENT WEBEX A2A over SLIM                                   #
  ####################################################################################################
  agent-webex-slim:
    build:
      context: ai_platform_engineering/agents/webex
      dockerfile: build/Dockerfile.a2a
    container_name: agent-webex-slim
    profiles:
      - webex-slim
    volumes:
      - ./.env:/app/.env
    depends_on:
      - slim-dataplane
    ports:
      - "8009:8000"
    environment:
      - MCP_MODE=http
      - MCP_PORT=8000
      - MCP_HOST=mcp-webex
      - ENABLE_TRACING=${ENABLE_TRACING:-false}
      - LANGFUSE_PUBLIC_KEY=${LANGFUSE_PUBLIC_KEY}
      - LANGFUSE_SECRET_KEY=${LANGFUSE_SECRET_KEY}
      - LANGFUSE_HOST=${LANGFUSE_HOST:-http://langfuse-web:3000}

  ####################################################################################################
  #                                      MCP WEBEX                                                   #
  ####################################################################################################
  mcp-webex:
    build:
      context: ai_platform_engineering/agents/webex
      dockerfile: build/Dockerfile.mcp
    container_name: mcp-webex
    profiles:
      - webex
      - webex-slim
    env_file:
      - .env
    volumes:
      - ./ai_platform_engineering/agents/webex/mcp/mcp_webex:/app/mcp_webex
    ports:
      - "18009:8000"
    environment:
      - MCP_MODE=http
      - MCP_HOST=0.0.0.0
      - MCP_PORT=8000

  ####################################################################################################
  #                                      AGENT WEATHER A2A over SLIM                                 #
  ####################################################################################################
  agent-weather-slim:
    build:
      context: ai_platform_engineering/agents/weather
      dockerfile: build/Dockerfile.a2a
      cache_from: []
    container_name: agent-weather-slim
    profiles:
      - weather
      - slim
      - slim-tracing
    depends_on:
      - slim-dataplane
    volumes:
      - ./.env:/app/.env
      - ./ai_platform_engineering/agents/weather/agent_weather:/app/agent_weather
    ports:
      - "8100:8000"

  ####################################################################################################
  #                                      BACKSTAGE AGENT FORGE                                       #
  ####################################################################################################
  backstage-agent-forge:
    image: ghcr.io/cnoe-io/backstage-plugin-agent-forge:latest
    container_name: backstage-agent-forge
    profiles:
      - p2p
      - slim
      - slim-tracing
      - p2p-tracing
    ports:
      - "13000:3000"

  ####################################################################################################
  #                                          KB-RAG SERVICES                                         #
  ####################################################################################################
  kb-rag-agent:
    build:
      context: ai_platform_engineering/knowledge_bases/rag
      dockerfile: build/Dockerfile.agent-a2a
      cache_from: []
    container_name: kb-rag
    profiles:
      - kb-rag
    depends_on:
      - milvus-standalone
    volumes:
      - ./.env:/app/.env
    ports:
      - "8010:8000"
  kb-rag-server:
    build:
      context: ai_platform_engineering/knowledge_bases/rag
      dockerfile: build/Dockerfile.server
      cache_from: []
    container_name: kb-rag-server
    profiles:
      - kb-rag
    depends_on:
      - milvus-standalone
      - kb-rag-redis
    volumes:
      - ./.env:/app/.env
    ports:
      - "9446:9446"
    environment:
      - REDIS_URL=redis://kb-rag-redis:6379/0
  kb-rag-web:
    build:
      context: ai_platform_engineering/knowledge_bases/rag
      dockerfile: build/Dockerfile.web
      cache_from: []
    container_name: kb-rag-web
    profiles:
      - kb-rag
    depends_on:
      - kb-rag-server
    ports:
      - "9447:80"
  milvus-standalone:
    container_name: milvus-standalone
    image: milvusdb/milvus:v2.6.0
    command: ["milvus", "run", "standalone"]
    profiles:
      - kb-rag
    security_opt:
      - seccomp:unconfined
    environment:
      MINIO_REGION: us-east-1
      ETCD_ENDPOINTS: etcd:2379
      MINIO_ADDRESS: milvus-minio:9000
      LOG_LEVEL: error
    volumes:
      - ${DOCKER_VOLUME_DIRECTORY:-.}/volumes/milvus:/var/lib/milvus
    healthcheck:
      test: ["CMD", "curl", "-f", "http://localhost:9091/healthz"]
      interval: 30s
      start_period: 90s
      timeout: 20s
      retries: 3
    ports:
      - "19530:19530"
      - "9091:9091"
    depends_on:
      - etcd
      - milvus-minio
  etcd:
    container_name: milvus-etcd
    image: quay.io/coreos/etcd:v3.5.18
    profiles:
      - kb-rag
    environment:
      - ETCD_AUTO_COMPACTION_MODE=revision
      - ETCD_AUTO_COMPACTION_RETENTION=1000
      - ETCD_QUOTA_BACKEND_BYTES=4294967296
      - ETCD_SNAPSHOT_COUNT=50000
    volumes:
      - ${DOCKER_VOLUME_DIRECTORY:-.}/volumes/etcd:/etcd
    command: etcd -advertise-client-urls=http://etcd:2379 -listen-client-urls http://0.0.0.0:2379 --data-dir /etcd
    healthcheck:
      test: ["CMD", "etcdctl", "endpoint", "health"]
      interval: 30s
      timeout: 20s
      retries: 3

  milvus-minio:
    container_name: milvus-minio
    image: minio/minio:RELEASE.2024-05-28T17-19-04Z
    profiles:
      - kb-rag
    environment:
      MINIO_ACCESS_KEY: minioadmin
      MINIO_SECRET_KEY: minioadmin
    ports:
      - "9001:9001"
      - "9000:9000"
    volumes:
      - ${DOCKER_VOLUME_DIRECTORY:-.}/volumes/minio:/minio_data
    command: minio server /minio_data --console-address ":9001"
    healthcheck:
      test: ["CMD", "curl", "-f", "http://localhost:9000/minio/health/live"]
      interval: 30s
      timeout: 20s
      retries: 3

  kb-rag-redis:
    image: redis:7.2-alpine
    container_name: kb-rag-redis
    profiles:
      - kb-rag
    ports:
      - "6379:6379"
    volumes:
      - ${DOCKER_VOLUME_DIRECTORY:-.}/volumes/kb-rag-redis:/data
    command: >
      redis-server
      --appendonly yes
      --save 60 1
      --maxmemory 256mb
      --maxmemory-policy allkeys-lru
    healthcheck:
      test: ["CMD", "redis-cli", "ping"]
      interval: 30s
      timeout: 3s
      retries: 3
    restart: unless-stopped

  ####################################################################################################
  #                                    NEXIGRAPH SERVICES (GRAPHRAG/GEN)                             #
  ####################################################################################################
  neo4j:
    image: neo4j:latest
    profiles:
     - knowledge_base
     - graph_rag
     - nexigraph
     - p2p
     - p2p-tracing
    volumes:
        - ./.neo4j/logs:/logs
        - ./.neo4j/config:/config
        - ./.neo4j/data:/data
        - ./.neo4j/plugins:/plugins
    ports:
      - "7474:7474"
      - "7687:7687"
    restart: unless-stopped
    environment:
      NEO4J_AUTH: neo4j/dummy_password
      NEO4J_PLUGINS: '["apoc"]'
      NEO4J_apoc_export_file_enabled: true
      NEO4J_apoc_import_file_enabled: true
      NEO4J_apoc_import_file_use__neo4j__config: true

  nexigraph_redis:
    image: redis
    profiles:
     - knowledge_base
     - graph_rag
     - nexigraph
     - p2p
     - p2p-tracing
    command:
      - /bin/sh
      - -c
      - redis-server
    ports:
<<<<<<< HEAD
      - "6380:6379"
=======
      - ":6379"
>>>>>>> 2d187645
    restart: unless-stopped

  nexigraph_server:
    ports:
      - "8095:8095"
    image: ghcr.io/cnoe-io/nexigraph-server:latest
    profiles:
     - knowledge_base
     - graph_rag
     - nexigraph
     - p2p
     - p2p-tracing
    depends_on:
      - neo4j
      - nexigraph_redis
    environment:
        LOG_LEVEL: DEBUG
        REDIS_HOST: nexigraph_redis
        NEO4J_ADDR: neo4j://neo4j:7687
        NEO4J_USERNAME: neo4j
        NEO4J_PASSWORD: dummy_password
        API_KEYS: dummy_key
        CLEANUP_INTERVAL: 86400
    restart: unless-stopped

  agent_graph_gen:
    image: ghcr.io/cnoe-io/nexigraph-agent_graph_gen:latest
    profiles:
     - knowledge_base
     - graph_rag
     - nexigraph
     - p2p
     - p2p-tracing
    depends_on:
      - nexigraph_server
    env_file:
      - .env
    environment:
        LOG_LEVEL: DEBUG
        REDIS_HOST: nexigraph_redis
        NEO4J_ADDR: neo4j://neo4j:7687
        NEO4J_USERNAME: neo4j
        NEO4J_PASSWORD: dummy_password
        SYNC_INTERVAL: 86400

    restart: unless-stopped
  agent_graph_qa:
    image: ghcr.io/cnoe-io/nexigraph-agent_graph_qa:latest
    profiles:
     - knowledge_base
     - graph_rag
     - nexigraph
     - p2p
     - p2p-tracing
    ports:
      - "8096:8096"
    depends_on:
      - nexigraph_server
      - nexigraph_redis
      - neo4j
    env_file:
      - .env
    environment:
        LOG_LEVEL: DEBUG
        REDIS_HOST: nexigraph_redis
        NEO4J_ADDR: neo4j://neo4j:7687
        NEO4J_USERNAME: neo4j
        NEO4J_PASSWORD: dummy_password
    restart: unless-stopped

  nexigraph_dummy_client:
    image: ghcr.io/cnoe-io/nexigraph-clients:latest
    profiles:
     - knowledge_base
     - graph_rag
     - nexigraph
     - p2p
     - p2p-tracing
    depends_on:
      - nexigraph_server
    environment:
       SERVER_ADDR: http://nexigraph_server:8095
       API_KEY: dummy_key
       DUMMY_ENTITIES_FILE: dummy_data.json
    restart: unless-stopped
    volumes:
     - ./ai_platform_engineering/knowledge_bases/graph_rag/nexigraph/example/dummy_data.json:/app/clients/dummy_data.json

  ####################################################################################################
  #                                      LANGFUSE TRACING SERVICES                                   #
  ####################################################################################################
  # Langfuse Tracing Services (use ENABLE_TRACING=true to enable)
  langfuse-worker:
    image: langfuse/langfuse-worker:3
    container_name: langfuse-worker
    restart: always
    profiles:
      - slim-tracing
      - p2p-tracing
    depends_on:
      langfuse-postgres:
        condition: service_healthy
      langfuse-minio:
        condition: service_healthy
      langfuse-redis:
        condition: service_healthy
      langfuse-clickhouse:
        condition: service_healthy
    ports:
      - "127.0.0.1:3030:3030"
    environment:
      DATABASE_URL: postgresql://postgres:postgres@langfuse-postgres:5432/postgres
      SALT: "mysalt"
      ENCRYPTION_KEY: "0000000000000000000000000000000000000000000000000000000000000000"
      CLICKHOUSE_MIGRATION_URL: clickhouse://langfuse-clickhouse:9000
      CLICKHOUSE_URL: http://langfuse-clickhouse:8123
      CLICKHOUSE_USER: clickhouse
      CLICKHOUSE_PASSWORD: clickhouse
      CLICKHOUSE_CLUSTER_ENABLED: "false"
      LANGFUSE_S3_EVENT_UPLOAD_BUCKET: langfuse
      LANGFUSE_S3_EVENT_UPLOAD_REGION: us-east-1
      LANGFUSE_S3_EVENT_UPLOAD_ACCESS_KEY_ID: minio
      LANGFUSE_S3_EVENT_UPLOAD_SECRET_ACCESS_KEY: miniosecret
      LANGFUSE_S3_EVENT_UPLOAD_ENDPOINT: http://langfuse-minio:9000
      LANGFUSE_S3_EVENT_UPLOAD_FORCE_PATH_STYLE: "true"
      LANGFUSE_S3_EVENT_UPLOAD_PREFIX: "events/"
      LANGFUSE_S3_MEDIA_UPLOAD_BUCKET: langfuse
      LANGFUSE_S3_MEDIA_UPLOAD_REGION: us-east-1
      LANGFUSE_S3_MEDIA_UPLOAD_ACCESS_KEY_ID: minio
      LANGFUSE_S3_MEDIA_UPLOAD_SECRET_ACCESS_KEY: miniosecret
      LANGFUSE_S3_MEDIA_UPLOAD_ENDPOINT: http://langfuse-minio:9000
      LANGFUSE_S3_MEDIA_UPLOAD_FORCE_PATH_STYLE: "true"
      LANGFUSE_S3_MEDIA_UPLOAD_PREFIX: "media/"
      REDIS_HOST: langfuse-redis
      REDIS_AUTH: myredissecret

  langfuse-web:
    image: langfuse/langfuse:3
    container_name: langfuse-web
    restart: always
    profiles:
      - slim-tracing
      - p2p-tracing
    depends_on:
      langfuse-postgres:
        condition: service_healthy
      langfuse-minio:
        condition: service_healthy
      langfuse-redis:
        condition: service_healthy
      langfuse-clickhouse:
        condition: service_healthy
    ports:
      - "3000:3000"
    environment:
      DATABASE_URL: postgresql://postgres:postgres@langfuse-postgres:5432/postgres
      SALT: "mysalt"
      ENCRYPTION_KEY: "0000000000000000000000000000000000000000000000000000000000000000"
      CLICKHOUSE_MIGRATION_URL: clickhouse://langfuse-clickhouse:9000
      CLICKHOUSE_URL: http://langfuse-clickhouse:8123
      CLICKHOUSE_USER: clickhouse
      HOSTNAME: "0.0.0.0"
      CLICKHOUSE_PASSWORD: clickhouse
      CLICKHOUSE_CLUSTER_ENABLED: "false"
      LANGFUSE_S3_EVENT_UPLOAD_BUCKET: langfuse
      LANGFUSE_S3_EVENT_UPLOAD_REGION: us-east-1
      LANGFUSE_S3_EVENT_UPLOAD_ACCESS_KEY_ID: minio
      LANGFUSE_S3_EVENT_UPLOAD_SECRET_ACCESS_KEY: miniosecret
      LANGFUSE_S3_EVENT_UPLOAD_ENDPOINT: http://langfuse-minio:9000
      LANGFUSE_S3_EVENT_UPLOAD_FORCE_PATH_STYLE: "true"
      LANGFUSE_S3_EVENT_UPLOAD_PREFIX: "events/"
      LANGFUSE_S3_MEDIA_UPLOAD_BUCKET: langfuse
      LANGFUSE_S3_MEDIA_UPLOAD_REGION: us-east-1
      LANGFUSE_S3_MEDIA_UPLOAD_ACCESS_KEY_ID: minio
      LANGFUSE_S3_MEDIA_UPLOAD_SECRET_ACCESS_KEY: miniosecret
      LANGFUSE_S3_MEDIA_UPLOAD_ENDPOINT: http://langfuse-minio:9000
      LANGFUSE_S3_MEDIA_UPLOAD_FORCE_PATH_STYLE: "true"
      LANGFUSE_S3_MEDIA_UPLOAD_PREFIX: "media/"
      REDIS_HOST: langfuse-redis
      REDIS_AUTH: myredissecret
      NEXTAUTH_URL: http://localhost:3000
      NEXTAUTH_SECRET: mysecret

  langfuse-clickhouse:
    image: clickhouse/clickhouse-server
    container_name: langfuse-clickhouse
    restart: always
    profiles:
      - slim-tracing
      - p2p-tracing
    user: "101:101"
    environment:
      CLICKHOUSE_DB: default
      CLICKHOUSE_USER: clickhouse
      CLICKHOUSE_PASSWORD: clickhouse
    volumes:
      - langfuse_clickhouse_data:/var/lib/clickhouse
      - langfuse_clickhouse_logs:/var/log/clickhouse-server
    ports:
      - "127.0.0.1:8123:8123"
      - "127.0.0.1:9000:9000"
    healthcheck:
      test: wget --no-verbose --tries=1 --spider http://localhost:8123/ping || exit 1
      interval: 5s
      timeout: 5s
      retries: 10
      start_period: 1s

  langfuse-minio:
    image: minio/minio
    container_name: langfuse-minio
    restart: always
    profiles:
      - slim-tracing
      - p2p-tracing
    entrypoint: sh
    command: -c 'mkdir -p /data/langfuse && minio server --address ":9000" --console-address ":9001" /data'
    environment:
      MINIO_ROOT_USER: minio
      MINIO_ROOT_PASSWORD: miniosecret
    ports:
      - "9090:9000"
      - "127.0.0.1:9091:9001"
    volumes:
      - langfuse_minio_data:/data
    healthcheck:
      test: ["CMD", "mc", "ready", "local"]
      interval: 1s
      timeout: 5s
      retries: 5
      start_period: 1s

  langfuse-redis:
    image: redis:7
    container_name: langfuse-redis
    restart: always
    profiles:
      - slim-tracing
      - p2p-tracing
    command: >
      --requirepass ${REDIS_AUTH:-myredissecret}
    ports:
      - "127.0.0.1:6379:6379"
    healthcheck:
      test: ["CMD", "redis-cli", "ping"]
      interval: 3s
      timeout: 10s
      retries: 10

  langfuse-postgres:
    image: postgres:15
    container_name: langfuse-postgres
    restart: always
    profiles:
      - slim-tracing
      - p2p-tracing
    healthcheck:
      test: ["CMD-SHELL", "pg_isready -U postgres"]
      interval: 3s
      timeout: 3s
      retries: 10
    environment:
      POSTGRES_USER: postgres
      POSTGRES_PASSWORD: postgres
      POSTGRES_DB: postgres
    ports:
      - "127.0.0.1:5432:5432"
    volumes:
      - langfuse_postgres_data:/var/lib/postgresql/data

  ####################################################################################################
  #                                      EVALUATION WEBHOOK SERVICE                                   #
  ####################################################################################################
  evaluation-webhook:
    build:
      context: ./evals
      dockerfile: Dockerfile
    container_name: evaluation-webhook
    restart: unless-stopped
    profiles:
      - slim-tracing
      - p2p-tracing
      - evaluation
    depends_on:
      langfuse-web:
        condition: service_started
    ports:
      - "8011:8000"
    env_file:
      - .env
    environment:
      - PLATFORM_ENGINEER_URL=http://platform-engineering:8000
      - LANGFUSE_HOST=${LANGFUSE_HOST:-http://langfuse-web:3000}
      - LANGFUSE_PUBLIC_KEY=${LANGFUSE_PUBLIC_KEY}
      - LANGFUSE_SECRET_KEY=${LANGFUSE_SECRET_KEY}
      - OPENAI_API_KEY=${OPENAI_API_KEY}
      - ANTHROPIC_API_KEY=${ANTHROPIC_API_KEY}
    volumes:
      # Mount datasets for development
      - ./evals/datasets:/app/datasets
    healthcheck:
      test: ["CMD", "curl", "-f", "http://localhost:8000/health"]
      interval: 30s
      timeout: 10s
      retries: 3
      start_period: 10s

volumes:
  langfuse_postgres_data:
    driver: local
  langfuse_clickhouse_data:
    driver: local
  langfuse_clickhouse_logs:
    driver: local
  langfuse_minio_data:
    driver: local<|MERGE_RESOLUTION|>--- conflicted
+++ resolved
@@ -1086,11 +1086,7 @@
       - -c
       - redis-server
     ports:
-<<<<<<< HEAD
-      - "6380:6379"
-=======
       - ":6379"
->>>>>>> 2d187645
     restart: unless-stopped
 
   nexigraph_server:
