services:
  ####################################################################################################
  #                                 AI Platform Engineer A2A P2P                                  #
  ####################################################################################################
  platform-engineer-p2p:
    image: ghcr.io/cnoe-io/ai-platform-engineering:${IMAGE_TAG:-stable}
    container_name: platform-engineer-p2p
    volumes:
      - .env:/app/.env
      - ./prompt_config.yaml:/app/prompt_config.yaml
      # Uncomment for local development
      # - ./ai_platform_engineering:/app/ai_platform_engineering
    depends_on:
      - agent-argocd-p2p
      - agent-backstage-p2p
      - agent-confluence-p2p
      - agent-github-p2p
      - agent-jira-p2p
      - agent-pagerduty-p2p
      - agent-slack-p2p
    profiles:
      - p2p
      - p2p-tracing
    env_file:
      - .env
    ports:
      # Expose the AI Platform Engineer agent on port 8000
      - "8000:8000"
    environment:
      - A2A_TRANSPORT=p2p
      - ARGOCD_AGENT_HOST=agent-argocd-p2p
      - BACKSTAGE_AGENT_HOST=agent-backstage-p2p
      - CONFLUENCE_AGENT_HOST=agent-confluence-p2p
      - JIRA_AGENT_HOST=agent-jira-p2p
      - GITHUB_AGENT_HOST=agent-github-p2p
      - PAGERDUTY_AGENT_HOST=agent-pagerduty-p2p
      - SLACK_AGENT_HOST=agent-slack-p2p
      - KOMODOR_AGENT_HOST=agent-komodor-p2p
      - KB_RAG_AGENT_HOST=kb-rag
      # Uncomment this once the stable GHCR image includes tracing evaluation support
      - ENABLE_TRACING=${ENABLE_TRACING:-false}
      - LANGFUSE_PUBLIC_KEY=${LANGFUSE_PUBLIC_KEY:-NOT_SET}
      - LANGFUSE_SECRET_KEY=${LANGFUSE_SECRET_KEY:-NOT_SET}
      - LANGFUSE_HOST=${LANGFUSE_HOST:-http://langfuse-web:3000}
      - LANGFUSE_SESSION_ID=${LANGFUSE_SESSION_ID:-platform-engineer}
      - LANGFUSE_USER_ID=${LANGFUSE_USER_ID:-platform-engineer}
    command: platform-engineer
  # AI Platform Engineer Multi-Agent System (local build for tracing)
  # TODO: Remove this local build service once the stable GHCR image includes tracing evaluation support
  ####################################################################################################
  #                                            AI Platform Engineer (tracing)                      #
  ####################################################################################################
  platform-engineer-slim:
    image: ghcr.io/cnoe-io/ai-platform-engineering:${IMAGE_TAG:-stable}
    container_name: platform-engineer-slim
    volumes:
      - .env:/app/.env
      - ./prompt_config.yaml:/app/prompt_config.yaml
    profiles:
      - slim
      - slim-tracing
    depends_on:
      - slim-dataplane
      - agent-argocd-slim
      - agent-backstage-slim
      - agent-confluence-slim
      - agent-github-slim
      - agent-jira-slim
      - agent-komodor-slim
      - agent-pagerduty-slim
      - agent-slack-slim
    env_file:
      - .env
    ports:
      # Expose the AI Platform Engineer agent on port 8000
      - "8000:8000"
    environment:
      - A2A_TRANSPORT=slim
      - ARGOCD_AGENT_HOST=agent-argocd-slim
      - BACKSTAGE_AGENT_HOST=agent-backstage-slim
      - CONFLUENCE_AGENT_HOST=agent-confluence-slim
      - GITHUB_AGENT_HOST=agent-github-slim
      - JIRA_AGENT_HOST=agent-jira-slim
      - KOMODOR_AGENT_HOST=agent-komodor-slim
      - PAGERDUTY_AGENT_HOST=agent-pagerduty-slim
      - SLACK_AGENT_HOST=agent-slack-slim
      - WEBEX_AGENT_HOST=agent-webex-slim
      # Enable Komodor
      - ENABLE_KOMODOR=true
      # Tracing configuration (will be read from .env if ENABLE_TRACING=true)
      - ENABLE_TRACING=${ENABLE_TRACING:-false}
      - LANGFUSE_PUBLIC_KEY=${LANGFUSE_PUBLIC_KEY:-NOT_SET}
      - LANGFUSE_SECRET_KEY=${LANGFUSE_SECRET_KEY:-NOT_SET}
      - LANGFUSE_HOST=${LANGFUSE_HOST:-http://langfuse-web:3000}
      - LANGFUSE_SESSION_ID=${LANGFUSE_SESSION_ID:-platform-engineer}
      - LANGFUSE_USER_ID=${LANGFUSE_USER_ID:-platform-engineer}
    command: platform-engineer

  ####################################################################################################
  #                                            SLIM Dataplane and control plane                      #
  ####################################################################################################
  slim-dataplane:
    image: ghcr.io/agntcy/slim:0.3.15
    container_name: slim-dataplane
    profiles:
      - slim
    ports:
      - "46357:46357"
    environment:
      - PASSWORD=${SLIM_GATEWAY_PASSWORD:-dummy_password}
      - CONFIG_PATH=/config.yaml
    volumes:
      - ./slim-config.yaml:/config.yaml
    command: ["/slim", "--config", "/config.yaml"]
  slim-control-plane:
    image: ghcr.io/agntcy/slim/control-plane:0.0.1
    container_name: slim-control-plane
    profiles:
      - slim
    ports:
      - "50051:50051"
      - "50052:50052"
    environment:
      - PASSWORD=${SLIM_GATEWAY_PASSWORD:-dummy_password}
      - CONFIG_PATH=/config.yaml
    volumes:
      - ./slim-config.yaml:/config.yaml
    command: ["/slim", "--config", "/config.yaml"]

  ####################################################################################################
  #                                           MCP ARGOCD                                            #
  ####################################################################################################
  mcp-argocd:
    image: ghcr.io/cnoe-io/mcp-argocd:${IMAGE_TAG:-stable}
    container_name: mcp-argocd
    profiles:
      - p2p
      - slim
      - p2p-tracing
      - slim-tracing
    env_file:
      - .env
    ports:
      - "18000:8000"
    environment:
      - MCP_MODE=${MCP_MODE:-http}
      - MCP_HOST=0.0.0.0
      - MCP_PORT=8000

  ####################################################################################################
  #                                      AGENT ARGOCD A2A over SLIM                                  #
  ####################################################################################################
  agent-argocd-slim:
    container_name: ghcr.io/cnoe-io/agent-argocd:a2a-${IMAGE_TAG:-stable}
    profiles:
      - slim
      - slim-tracing
    depends_on:
      - mcp-argocd
    volumes:
      - ./.env:/app/.env
    ports:
      - "8001:8000"
    environment:
      - A2A_TRANSPORT=slim
      - MCP_MODE=${MCP_MODE:-http}
      - MCP_PORT=8000
      - MCP_HOST=mcp-argocd
      - ENABLE_TRACING=${ENABLE_TRACING:-false}
      - LANGFUSE_PUBLIC_KEY=${LANGFUSE_PUBLIC_KEY}
      - LANGFUSE_SECRET_KEY=${LANGFUSE_SECRET_KEY}
      - LANGFUSE_HOST=${LANGFUSE_HOST:-http://langfuse-web:3000}

  ####################################################################################################
  #                                      AGENT ARGOCD A2A P2P                                        #
  ####################################################################################################
  agent-argocd-p2p:
    image: ghcr.io/cnoe-io/agent-argocd:a2a-${IMAGE_TAG:-stable}
    container_name: agent-argocd-p2p
    profiles:
      - p2p
      - p2p-tracing
    depends_on:
      - mcp-argocd
    volumes:
      - ./.env:/app/.env
    ports:
      - "8001:8000"
    environment:
      - A2A_TRANSPORT=p2p
      - MCP_MODE=${MCP_MODE:-http}
      - MCP_PORT=8000
      - MCP_HOST=mcp-argocd
      - ENABLE_TRACING=${ENABLE_TRACING:-false}
      - LANGFUSE_PUBLIC_KEY=${LANGFUSE_PUBLIC_KEY}
      - LANGFUSE_SECRET_KEY=${LANGFUSE_SECRET_KEY}
      - LANGFUSE_HOST=${LANGFUSE_HOST:-http://langfuse-web:3000}

  ####################################################################################################
  #                                      AGENT BACKSTAGE A2A over SLIM                               #
  ####################################################################################################
  agent-backstage-slim:
    container_name: ghcr.io/cnoe-io/agent-backstage:a2a-${IMAGE_TAG:-stable}
    profiles:
      - slim
      - slim-tracing
    volumes:
      - ./.env:/app/.env
    depends_on:
      - slim-dataplane
    ports:
      - "8002:8000"
    environment:
      - A2A_TRANSPORT=slim
      - MCP_MODE=${MCP_MODE:-http}
      - MCP_PORT=8000
      - MCP_HOST=mcp-backstage
      - ENABLE_TRACING=${ENABLE_TRACING:-false}
      - LANGFUSE_PUBLIC_KEY=${LANGFUSE_PUBLIC_KEY}
      - LANGFUSE_SECRET_KEY=${LANGFUSE_SECRET_KEY}
      - LANGFUSE_HOST=${LANGFUSE_HOST:-http://langfuse-web:3000}

  ####################################################################################################
  #                                      AGENT BACKSTAGE A2A P2P                                     #
  ####################################################################################################
  agent-backstage-p2p:
    image: ghcr.io/cnoe-io/agent-backstage:a2a-${IMAGE_TAG:-stable}
    container_name: agent-backstage-p2p
    profiles:
      - p2p
      - p2p-tracing
    volumes:
      - ./.env:/app/.env
    ports:
      - "8002:8000"
    environment:
      - A2A_TRANSPORT=p2p
      - MCP_MODE=${MCP_MODE:-http}
      - MCP_PORT=8000
      - MCP_HOST=mcp-backstage
      - ENABLE_TRACING=${ENABLE_TRACING:-false}
      - LANGFUSE_PUBLIC_KEY=${LANGFUSE_PUBLIC_KEY}
      - LANGFUSE_SECRET_KEY=${LANGFUSE_SECRET_KEY}
      - LANGFUSE_HOST=${LANGFUSE_HOST:-http://langfuse-web:3000}

  ####################################################################################################
  #                                      MCP BACKSTAGE                                               #
  ####################################################################################################
  mcp-backstage:
    image: ghcr.io/cnoe-io/mcp-backstage:${IMAGE_TAG:-stable}
    container_name: mcp-backstage
    profiles:
      - slim
      - p2p
      - p2p-tracing
      - slim-tracing
    env_file:
      - .env
    volumes:
      - ./ai_platform_engineering/agents/backstage/mcp:/app
    ports:
      - "18001:8000"
    environment:
      - MCP_MODE=${MCP_MODE:-http}
      - MCP_HOST=0.0.0.0
      - MCP_PORT=8000

  ####################################################################################################
  #                                      AGENT CONFLUENCE A2A over SLIM                              #
  ####################################################################################################

  agent-confluence-slim:
    image: ghcr.io/cnoe-io/agent-confluence:a2a-${IMAGE_TAG:-stable}
    container_name: agent-confluence-slim
    profiles:
      - slim
      - slim-tracing
    depends_on:
      - slim-dataplane
    volumes:
      - ./.env:/app/.env
    ports:
      - "8003:8000"
    environment:
      - A2A_TRANSPORT=slim
      - MCP_MODE=${MCP_MODE:-http}
      - MCP_PORT=8000
      - MCP_HOST=mcp-confluence
      - ENABLE_TRACING=${ENABLE_TRACING:-false}
      - LANGFUSE_PUBLIC_KEY=${LANGFUSE_PUBLIC_KEY}
      - LANGFUSE_SECRET_KEY=${LANGFUSE_SECRET_KEY}
      - LANGFUSE_HOST=${LANGFUSE_HOST:-http://langfuse-web:3000}

  ####################################################################################################
  #                                      AGENT CONFLUENCE A2A P2P                                    #
  ####################################################################################################
  agent-confluence-p2p:
    image: ghcr.io/cnoe-io/agent-confluence:a2a-${IMAGE_TAG:-stable}
    container_name: agent-confluence-p2p
    profiles:
      - p2p
    volumes:
      - ./.env:/app/.env
    ports:
      - "8003:8000"
    environment:
      - A2A_TRANSPORT=p2p
      - MCP_MODE=${MCP_MODE:-http}
      - MCP_PORT=8000
      - MCP_HOST=mcp-confluence
      - ENABLE_TRACING=${ENABLE_TRACING:-false}
      - LANGFUSE_PUBLIC_KEY=${LANGFUSE_PUBLIC_KEY}
      - LANGFUSE_SECRET_KEY=${LANGFUSE_SECRET_KEY}
      - LANGFUSE_HOST=${LANGFUSE_HOST:-http://langfuse-web:3000}

  ####################################################################################################
  #                                      MCP CONFLUENCE                                             #
  ####################################################################################################
  mcp-confluence:
    image: ghcr.io/cnoe-io/mcp-confluence:${IMAGE_TAG:-stable}
    container_name: mcp-confluence
    profiles:
      - slim
      - p2p
      - p2p-tracing
      - slim-tracing
    env_file:
      - .env
    ports:
      - "18002:8000"
    environment:
      - MCP_MODE=${MCP_MODE:-http}
      - MCP_HOST=0.0.0.0
      - MCP_PORT=8000

  ####################################################################################################
  #                                      AGENT GITHUB A2A over SLIM                                  #
  ####################################################################################################
  agent-github-slim:
    build:
      context: ai_platform_engineering/agents/github
      dockerfile: build/Dockerfile.a2a
    container_name: agent-github-slim
    profiles:
      - slim
      - slim-tracing
    depends_on:
      - slim-dataplane
    volumes:
      - /var/run/docker.sock:/var/run/docker.sock
      - ./.env:/app/.env
    ports:
      - "8004:8000"
    environment:
      - A2A_TRANSPORT=slim
      - MCP_MODE=${MCP_MODE:-http}
      - ENABLE_TRACING=${ENABLE_TRACING:-false}
      - LANGFUSE_PUBLIC_KEY=${LANGFUSE_PUBLIC_KEY}
      - LANGFUSE_SECRET_KEY=${LANGFUSE_SECRET_KEY}
      - LANGFUSE_HOST=${LANGFUSE_HOST:-http://langfuse-web:3000}
      - LANGFUSE_SESSION_ID=${LANGFUSE_SESSION_ID:-github-agent}
      - LANGFUSE_USER_ID=${LANGFUSE_USER_ID:-github-agent}

  ####################################################################################################
  #                                      AGENT GITHUB A2A P2P                                        #
  ####################################################################################################
  agent-github-p2p:
    image: ghcr.io/cnoe-io/agent-github:a2a-${IMAGE_TAG:-stable}
    container_name: agent-github-p2p
    profiles:
      - p2p
      - p2p-tracing
    volumes:
      - ./.env:/app/.env
      - /var/run/docker.sock:/var/run/docker.sock
    ports:
      - "8004:8000"
    environment:
      - A2A_TRANSPORT=p2p
      - MCP_MODE=${MCP_MODE:-http}
      - MCP_PORT=8000
      - MCP_HOST=mcp-github
      - ENABLE_TRACING=${ENABLE_TRACING:-false}
      - LANGFUSE_PUBLIC_KEY=${LANGFUSE_PUBLIC_KEY}
      - LANGFUSE_SECRET_KEY=${LANGFUSE_SECRET_KEY}

  ####################################################################################################
  #                                      AGENT JIRA SLIM                                             #
  ####################################################################################################
  agent-jira-slim:
    image: ghcr.io/cnoe-io/agent-jira:a2a-${IMAGE_TAG:-stable}
    container_name: agent-jira-slim
    profiles:
      - slim
      - slim-tracing
    depends_on:
      - slim-dataplane
    volumes:
      - ./.env:/app/.env
    ports:
      - "8005:8000"
    environment:
      - A2A_TRANSPORT=slim
      - MCP_MODE=${MCP_MODE:-http}
      - MCP_PORT=8000
      - MCP_HOST=mcp-jira
      - ENABLE_TRACING=${ENABLE_TRACING:-false}
      - LANGFUSE_PUBLIC_KEY=${LANGFUSE_PUBLIC_KEY}
      - LANGFUSE_SECRET_KEY=${LANGFUSE_SECRET_KEY}
      - LANGFUSE_HOST=${LANGFUSE_HOST:-http://langfuse-web:3000}
      - LANGFUSE_SESSION_ID=${LANGFUSE_SESSION_ID:-jira-agent}
      - LANGFUSE_USER_ID=${LANGFUSE_USER_ID:-jira-agent}

  ####################################################################################################
  #                                      AGENT JIRA A2A P2P                                          #
  ####################################################################################################
  agent-jira-p2p:
    image: ghcr.io/cnoe-io/agent-jira:a2a-${IMAGE_TAG:-stable}
    container_name: agent-jira-p2p
    profiles:
      - p2p
      - p2p-tracing
    volumes:
      - ./.env:/app/.env
    ports:
      - "8005:8000"
    environment:
      - A2A_TRANSPORT=p2p
      - MCP_MODE=${MCP_MODE:-http}
      - MCP_PORT=8000
      - MCP_HOST=mcp-jira
      - ENABLE_TRACING=${ENABLE_TRACING:-false}
      - LANGFUSE_PUBLIC_KEY=${LANGFUSE_PUBLIC_KEY}
      - LANGFUSE_SECRET_KEY=${LANGFUSE_SECRET_KEY}
      - LANGFUSE_HOST=${LANGFUSE_HOST:-http://langfuse-web:3000}
      - LANGFUSE_SESSION_ID=${LANGFUSE_SESSION_ID:-jira-agent}

  ####################################################################################################
  #                                      MCP JIRA                                                    #
  ####################################################################################################
  mcp-jira:
    image: ghcr.io/cnoe-io/mcp-jira:${IMAGE_TAG:-stable}
    container_name: mcp-jira
    profiles:
      - slim
      - p2p
      - p2p-tracing
      - slim-tracing
    env_file:
      - .env
    ports:
      - "18003:8000"
    environment:
      - MCP_MODE=${MCP_MODE:-http}
      - MCP_HOST=0.0.0.0
      - MCP_PORT=8000

  ####################################################################################################
  #                                      AGENT KOMODOR A2A over SLIM                                 #
  ####################################################################################################
  agent-komodor-slim:
    image: ghcr.io/cnoe-io/agent-komodor:a2a-${IMAGE_TAG:-stable}
    container_name: agent-komodor-slim
    profiles:
      - slim
      - slim-tracing
    depends_on:
      - slim-dataplane
    volumes:
      - ./.env:/app/.env
    ports:
      - "8006:8000"
    environment:
      - A2A_TRANSPORT=slim
      - MCP_MODE=${MCP_MODE:-http}
      - MCP_PORT=8000
      - MCP_HOST=mcp-komodor
      - ENABLE_TRACING=${ENABLE_TRACING:-false}
      - LANGFUSE_PUBLIC_KEY=${LANGFUSE_PUBLIC_KEY}
      - LANGFUSE_SECRET_KEY=${LANGFUSE_SECRET_KEY}
      - LANGFUSE_HOST=${LANGFUSE_HOST:-http://langfuse-web:3000}

  ####################################################################################################
  #                                      AGENT KOMODOR A2A P2P                                       #
  ####################################################################################################
  agent-komodor-p2p:
    image: ghcr.io/cnoe-io/agent-komodor:a2a-${IMAGE_TAG:-stable}
    container_name: agent-komodor-p2p
    profiles:
      - p2p
      - p2p-tracing
    volumes:
      - ./.env:/app/.env
    ports:
      - "8006:8000"
    environment:
      - A2A_TRANSPORT=p2p
      - MCP_MODE=${MCP_MODE:-http}
      - MCP_PORT=8000
      - MCP_HOST=mcp-komodor
      - ENABLE_TRACING=${ENABLE_TRACING:-false}
      - LANGFUSE_PUBLIC_KEY=${LANGFUSE_PUBLIC_KEY}
      - LANGFUSE_SECRET_KEY=${LANGFUSE_SECRET_KEY}
      - LANGFUSE_HOST=${LANGFUSE_HOST:-http://langfuse-web:3000}

  ####################################################################################################
  #                                      MCP KOMODOR                                                 #
  ####################################################################################################
  mcp-komodor:
    build:
      context: ai_platform_engineering/agents/komodor
      dockerfile: build/Dockerfile.mcp
    container_name: mcp-komodor
    profiles:
      - slim
      - p2p
      - p2p-tracing
      - slim-tracing
    env_file:
      - .env
    ports:
      - "18004:8000"
    environment:
      - MCP_MODE=${MCP_MODE:-http}
      - MCP_HOST=0.0.0.0
      - MCP_PORT=8000

  ####################################################################################################
  #                                      AGENT PAGERDUTY A2A over SLIM                               #
  ####################################################################################################
  agent-pagerduty-slim:
    image: ghcr.io/cnoe-io/agent-pagerduty:a2a-${IMAGE_TAG:-stable}
    profiles:
      - slim
      - slim-tracing
    depends_on:
      - slim-dataplane
    volumes:
      - ./.env:/app/.env
      - ./ai_platform_engineering/agents/pagerduty:/app
    ports:
      - "8007:8000"
    environment:
      - A2A_TRANSPORT=slim
      - MCP_MODE=${MCP_MODE:-http}
      - MCP_PORT=8000
      - MCP_HOST=mcp-pagerduty
      - ENABLE_TRACING=${ENABLE_TRACING:-false}
      - LANGFUSE_PUBLIC_KEY=${LANGFUSE_PUBLIC_KEY}
      - LANGFUSE_SECRET_KEY=${LANGFUSE_SECRET_KEY}
      - LANGFUSE_HOST=${LANGFUSE_HOST:-http://langfuse-web:3000}

  ####################################################################################################
  #                                      AGENT PAGERDUTY A2A P2P                                     #
  ####################################################################################################
  agent-pagerduty-p2p:
    image: ghcr.io/cnoe-io/agent-pagerduty:a2a-${IMAGE_TAG:-stable}
    container_name: agent-pagerduty-p2p
    profiles:
      - p2p
      - p2p-tracing
    volumes:
      - ./.env:/app/.env
    ports:
      - "8007:8000"


    environment:
      - A2A_TRANSPORT=p2p
      - MCP_MODE=${MCP_MODE:-http}
      - MCP_PORT=8000
      - MCP_HOST=mcp-pagerduty
      - ENABLE_TRACING=${ENABLE_TRACING:-false}
      - LANGFUSE_PUBLIC_KEY=${LANGFUSE_PUBLIC_KEY}
      - LANGFUSE_SECRET_KEY=${LANGFUSE_SECRET_KEY}
      - LANGFUSE_HOST=${LANGFUSE_HOST:-http://langfuse-web:3000}

  ####################################################################################################
  #                                      MCP PAGERDUTY                                             #
  ####################################################################################################
  mcp-pagerduty:
    image: ghcr.io/cnoe-io/mcp-pagerduty:${IMAGE_TAG:-stable}
    container_name: mcp-pagerduty
    profiles:
      - p2p
      - slim
      - p2p-tracing
      - slim-tracing
    env_file:
      - .env
    volumes:
      - ./ai_platform_engineering/agents/pagerduty/mcp:/app
    ports:
      - "18005:8000"
    environment:
      - MCP_MODE=${MCP_MODE:-http}
      - MCP_HOST=0.0.0.0
      - MCP_PORT=8000

  ####################################################################################################
  #                                      AGENT SLACK A2A over SLIM                                   #
  ####################################################################################################
  agent-slack-slim:
    image: ghcr.io/cnoe-io/agent-slack:a2a-${IMAGE_TAG:-stable}
    container_name: agent-slack-slim
    profiles:
      - slim
      - slim-tracing
    depends_on:
      - slim-dataplane
    volumes:
      - ./.env:/app/.env
    ports:
      - "8008:8000"
    environment:
      - A2A_TRANSPORT=slim
      - MCP_MODE=${MCP_MODE:-http}
      - MCP_PORT=8000
      - MCP_HOST=mcp-slack
      - ENABLE_TRACING=${ENABLE_TRACING:-false}
      - LANGFUSE_PUBLIC_KEY=${LANGFUSE_PUBLIC_KEY}
      - LANGFUSE_SECRET_KEY=${LANGFUSE_SECRET_KEY}
      - LANGFUSE_HOST=${LANGFUSE_HOST:-http://langfuse-web:3000}
      - LANGFUSE_SESSION_ID=${LANGFUSE_SESSION_ID:-slack-agent}
      - LANGFUSE_USER_ID=${LANGFUSE_USER_ID:-slack-agent}

  ####################################################################################################
  #                                      AGENT SLACK A2A P2P                                         #
  ####################################################################################################
  agent-slack-p2p:
    image: ghcr.io/cnoe-io/agent-slack:a2a-${IMAGE_TAG:-stable}
    container_name: agent-slack-p2p
    profiles:
      - p2p
      - p2p-tracing
    volumes:
      - ./.env:/app/.env
    ports:
      - "8008:8000"
    environment:
      - A2A_TRANSPORT=p2p
      - MCP_MODE=${MCP_MODE:-http}
      - MCP_PORT=8000
      - MCP_HOST=mcp-slack
      - ENABLE_TRACING=${ENABLE_TRACING:-false}
      - LANGFUSE_PUBLIC_KEY=${LANGFUSE_PUBLIC_KEY}
      - LANGFUSE_SECRET_KEY=${LANGFUSE_SECRET_KEY}
      - LANGFUSE_HOST=${LANGFUSE_HOST:-http://langfuse-web:3000}

  ####################################################################################################
  #                                      MCP SLACK                                                   #
  ####################################################################################################
  mcp-slack:
    image: ghcr.io/cnoe-io/mcp-slack:${IMAGE_TAG:-stable}
    container_name: mcp-slack
    profiles:
      - slim
      - p2p
      - p2p-tracing
      - slim-tracing
    env_file:
      - .env
    volumes:
      - ./ai_platform_engineering/agents/slack/mcp:/app
    ports:
      - "18006:8000"
    environment:
      - MCP_MODE=${MCP_MODE:-http}
      - MCP_HOST=0.0.0.0
      - MCP_PORT=8000

  ####################################################################################################
  #                                      AGENT BACKSTAGE A2A P2P                                     #
  ####################################################################################################
  backstage-agent-forge:
    image: ghcr.io/cnoe-io/backstage-plugin-agent-forge:latest
    container_name: backstage-agent-forge
    ports:
      - "3000:3000"
<<<<<<< HEAD
    profiles:
      - p2p
  
  ####################################################################################################
  #                                          KB-RAG SERVICES                                         #
  ####################################################################################################
  kb-rag-agent:
    image: ghcr.io/cnoe-io/kb-rag:a2a-latest
    container_name: kb-rag
    profiles:
      - kb-rag
    depends_on:
      - milvus-standalone
    volumes:
      - ./.env:/app/.env
    ports:
      - "8009:8000"
  milvus-standalone:
    container_name: milvus-standalone
    image: milvusdb/milvus:v2.5.14
    command: ["milvus", "run", "standalone"]
    profiles:
      - kb-rag
    security_opt:
      - seccomp:unconfined
    environment:
      MINIO_REGION: us-east-1
      ETCD_ENDPOINTS: etcd:2379
      MINIO_ADDRESS: milvus-minio:9000
      LOG_LEVEL: error
    volumes:
      - ${DOCKER_VOLUME_DIRECTORY:-.}/volumes/milvus:/var/lib/milvus
    healthcheck:
      test: ["CMD", "curl", "-f", "http://localhost:9091/healthz"]
      interval: 30s
      start_period: 90s
      timeout: 20s
      retries: 3
    ports:
      - "19530:19530"
      - "9091:9091"
    depends_on:
      - etcd
      - milvus-minio
  etcd:
    container_name: milvus-etcd
    image: quay.io/coreos/etcd:v3.5.18
    profiles:
      - kb-rag
    environment:
      - ETCD_AUTO_COMPACTION_MODE=revision
      - ETCD_AUTO_COMPACTION_RETENTION=1000
      - ETCD_QUOTA_BACKEND_BYTES=4294967296
      - ETCD_SNAPSHOT_COUNT=50000
    volumes:
      - ${DOCKER_VOLUME_DIRECTORY:-.}/volumes/etcd:/etcd
    command: etcd -advertise-client-urls=http://etcd:2379 -listen-client-urls http://0.0.0.0:2379 --data-dir /etcd
    healthcheck:
      test: ["CMD", "etcdctl", "endpoint", "health"]
      interval: 30s
      timeout: 20s
      retries: 3

  milvus-minio:
    container_name: milvus-minio
    image: minio/minio:RELEASE.2024-05-28T17-19-04Z
    profiles:
      - kb-rag
    environment:
      MINIO_ACCESS_KEY: minioadmin
      MINIO_SECRET_KEY: minioadmin
    ports:
      - "9001:9001"
      - "9000:9000"
    volumes:
      - ${DOCKER_VOLUME_DIRECTORY:-.}/volumes/minio:/minio_data
    command: minio server /minio_data --console-address ":9001"
    healthcheck:
      test: ["CMD", "curl", "-f", "http://localhost:9000/minio/health/live"]
      interval: 30s
      timeout: 20s
      retries: 3
=======



  
>>>>>>> dea02a01

  ####################################################################################################
  #                                      LANGFUSE TRACING SERVICES                                   #
  ####################################################################################################
  # Langfuse Tracing Services (use ENABLE_TRACING=true and --profile=tracing to enable)
  # Reference: https://github.com/langfuse/langfuse/blob/main/docker-compose.yml
  langfuse-worker:
    image: langfuse/langfuse-worker:3
    container_name: langfuse-worker
    restart: always
    profiles:
      - tracing
    depends_on:
      langfuse-postgres:
        condition: service_healthy
      langfuse-minio:
        condition: service_healthy
      langfuse-redis:
        condition: service_healthy
      langfuse-clickhouse:
        condition: service_healthy
    ports:
      - "127.0.0.1:3030:3030"
    environment:
      DATABASE_URL: postgresql://postgres:postgres@langfuse-postgres:5432/postgres
      SALT: "mysalt"
      ENCRYPTION_KEY: "0000000000000000000000000000000000000000000000000000000000000000"
      CLICKHOUSE_MIGRATION_URL: clickhouse://langfuse-clickhouse:9000
      CLICKHOUSE_URL: http://langfuse-clickhouse:8123
      CLICKHOUSE_USER: clickhouse
      CLICKHOUSE_PASSWORD: clickhouse
      CLICKHOUSE_CLUSTER_ENABLED: "false"
      # S3 Event Upload Configuration (Required for tracing)
      LANGFUSE_S3_EVENT_UPLOAD_BUCKET: langfuse
      LANGFUSE_S3_EVENT_UPLOAD_REGION: us-east-1
      LANGFUSE_S3_EVENT_UPLOAD_ACCESS_KEY_ID: minio
      LANGFUSE_S3_EVENT_UPLOAD_SECRET_ACCESS_KEY: miniosecret
      LANGFUSE_S3_EVENT_UPLOAD_ENDPOINT: http://langfuse-minio:9000
      LANGFUSE_S3_EVENT_UPLOAD_FORCE_PATH_STYLE: "true"
      LANGFUSE_S3_EVENT_UPLOAD_PREFIX: "events/"
      # S3 Media Upload Configuration
      LANGFUSE_S3_MEDIA_UPLOAD_BUCKET: langfuse
      LANGFUSE_S3_MEDIA_UPLOAD_REGION: us-east-1
      LANGFUSE_S3_MEDIA_UPLOAD_ACCESS_KEY_ID: minio
      LANGFUSE_S3_MEDIA_UPLOAD_SECRET_ACCESS_KEY: miniosecret
      LANGFUSE_S3_MEDIA_UPLOAD_ENDPOINT: http://langfuse-minio:9000
      LANGFUSE_S3_MEDIA_UPLOAD_FORCE_PATH_STYLE: "true"
      LANGFUSE_S3_MEDIA_UPLOAD_PREFIX: "media/"
      REDIS_HOST: langfuse-redis
      REDIS_AUTH: myredissecret

  langfuse-web:
    image: langfuse/langfuse:3
    container_name: langfuse-web
    restart: always
    profiles:
      - tracing
    depends_on:
      langfuse-postgres:
        condition: service_healthy
      langfuse-minio:
        condition: service_healthy
      langfuse-redis:
        condition: service_healthy
      langfuse-clickhouse:
        condition: service_healthy
    ports:
      - "3000:3000"
    environment:
      DATABASE_URL: postgresql://postgres:postgres@langfuse-postgres:5432/postgres
      SALT: "mysalt"
      ENCRYPTION_KEY: "0000000000000000000000000000000000000000000000000000000000000000"
      CLICKHOUSE_MIGRATION_URL: clickhouse://langfuse-clickhouse:9000
      CLICKHOUSE_URL: http://langfuse-clickhouse:8123
      CLICKHOUSE_USER: clickhouse
      CLICKHOUSE_PASSWORD: clickhouse
      CLICKHOUSE_CLUSTER_ENABLED: "false"
      # S3 Event Upload Configuration (Required for tracing)
      LANGFUSE_S3_EVENT_UPLOAD_BUCKET: langfuse
      LANGFUSE_S3_EVENT_UPLOAD_REGION: us-east-1
      LANGFUSE_S3_EVENT_UPLOAD_ACCESS_KEY_ID: minio
      LANGFUSE_S3_EVENT_UPLOAD_SECRET_ACCESS_KEY: miniosecret
      LANGFUSE_S3_EVENT_UPLOAD_ENDPOINT: http://langfuse-minio:9000
      LANGFUSE_S3_EVENT_UPLOAD_FORCE_PATH_STYLE: "true"
      LANGFUSE_S3_EVENT_UPLOAD_PREFIX: "events/"
      # S3 Media Upload Configuration
      LANGFUSE_S3_MEDIA_UPLOAD_BUCKET: langfuse
      LANGFUSE_S3_MEDIA_UPLOAD_REGION: us-east-1
      LANGFUSE_S3_MEDIA_UPLOAD_ACCESS_KEY_ID: minio
      LANGFUSE_S3_MEDIA_UPLOAD_SECRET_ACCESS_KEY: miniosecret
      LANGFUSE_S3_MEDIA_UPLOAD_ENDPOINT: http://langfuse-minio:9000
      LANGFUSE_S3_MEDIA_UPLOAD_FORCE_PATH_STYLE: "true"
      LANGFUSE_S3_MEDIA_UPLOAD_PREFIX: "media/"
      REDIS_HOST: langfuse-redis
      REDIS_AUTH: myredissecret
      NEXTAUTH_URL: http://localhost:3000
      NEXTAUTH_SECRET: mysecret

  langfuse-clickhouse:
    image: clickhouse/clickhouse-server
    container_name: langfuse-clickhouse
    restart: always
    profiles:
      - tracing
    user: "101:101"
    environment:
      CLICKHOUSE_DB: default
      CLICKHOUSE_USER: clickhouse
      CLICKHOUSE_PASSWORD: clickhouse
    volumes:
      - langfuse_clickhouse_data:/var/lib/clickhouse
      - langfuse_clickhouse_logs:/var/log/clickhouse-server
    ports:
      - "127.0.0.1:8123:8123"
      - "127.0.0.1:9000:9000"
    healthcheck:
      test: wget --no-verbose --tries=1 --spider http://localhost:8123/ping || exit 1
      interval: 5s
      timeout: 5s
      retries: 10
      start_period: 1s

  langfuse-minio:
    image: minio/minio
    container_name: langfuse-minio
    restart: always
    profiles:
      - tracing
    entrypoint: sh
    command: -c 'mkdir -p /data/langfuse && minio server --address ":9000" --console-address ":9001" /data'
    environment:
      MINIO_ROOT_USER: minio
      MINIO_ROOT_PASSWORD: miniosecret
    ports:
      - "9090:9000"
      - "127.0.0.1:9091:9001"
    volumes:
      - langfuse_minio_data:/data
    healthcheck:
      test: ["CMD", "mc", "ready", "local"]
      interval: 1s
      timeout: 5s
      retries: 5
      start_period: 1s

  langfuse-redis:
    image: redis:7
    container_name: langfuse-redis
    restart: always
    profiles:
      - tracing
    command: >
      --requirepass ${REDIS_AUTH:-myredissecret}
    ports:
      - "127.0.0.1:6379:6379"
    healthcheck:
      test: ["CMD", "redis-cli", "ping"]
      interval: 3s
      timeout: 10s
      retries: 10

  langfuse-postgres:
    image: postgres:15
    container_name: langfuse-postgres
    restart: always
    profiles:
      - tracing
    healthcheck:
      test: ["CMD-SHELL", "pg_isready -U postgres"]
      interval: 3s
      timeout: 3s
      retries: 10
    environment:
      POSTGRES_USER: postgres
      POSTGRES_PASSWORD: postgres
      POSTGRES_DB: postgres
    ports:
      - "127.0.0.1:5432:5432"
    volumes:
      - langfuse_postgres_data:/var/lib/postgresql/data

<<<<<<< HEAD
=======
  ####################################################################################################
  #                                      RAG            SERVICES                                   #
  ####################################################################################################

      # Agent KB-RAG
  kb-rag:
    image: ghcr.io/cnoe-io/kb-rag:a2a-latest
    container_name: kb-rag
    profiles:
      - kb-rag
    depends_on:
      - milvus-standalone
    volumes:
      - ./.env:/app/.env
    ports:
      - "8009:8000"

  etcd:
    container_name: milvus-etcd
    image: quay.io/coreos/etcd:v3.5.18
    profiles:
      - kb-rag
    environment:
      - ETCD_AUTO_COMPACTION_MODE=revision
      - ETCD_AUTO_COMPACTION_RETENTION=1000
      - ETCD_QUOTA_BACKEND_BYTES=4294967296
      - ETCD_SNAPSHOT_COUNT=50000
    volumes:
      - ${DOCKER_VOLUME_DIRECTORY:-.}/volumes/etcd:/etcd
    command: etcd -advertise-client-urls=http://etcd:2379 -listen-client-urls http://0.0.0.0:2379 --data-dir /etcd
    healthcheck:
      test: ["CMD", "etcdctl", "endpoint", "health"]
      interval: 30s
      timeout: 20s
      retries: 3

  milvus-minio:
    container_name: milvus-minio
    image: minio/minio:RELEASE.2024-05-28T17-19-04Z
    profiles:
      - kb-rag
    environment:
      MINIO_ACCESS_KEY: minioadmin
      MINIO_SECRET_KEY: minioadmin
    ports:
      - "9001:9001"
      - "9000:9000"
    volumes:
      - ${DOCKER_VOLUME_DIRECTORY:-.}/volumes/minio:/minio_data
    command: minio server /minio_data --console-address ":9001"
    healthcheck:
      test: ["CMD", "curl", "-f", "http://localhost:9000/minio/health/live"]
      interval: 30s
      timeout: 20s
      retries: 3

  milvus-standalone:
    container_name: milvus-standalone
    image: milvusdb/milvus:v2.5.14
    command: ["milvus", "run", "standalone"]
    profiles:
      - kb-rag
    security_opt:
      - seccomp:unconfined
    environment:
      MINIO_REGION: us-east-1
      ETCD_ENDPOINTS: etcd:2379
      MINIO_ADDRESS: milvus-minio:9000
      LOG_LEVEL: error

    volumes:
      - ${DOCKER_VOLUME_DIRECTORY:-.}/volumes/milvus:/var/lib/milvus
    healthcheck:
      test: ["CMD", "curl", "-f", "http://localhost:9091/healthz"]
      interval: 30s
      start_period: 90s
      timeout: 20s
      retries: 3
    ports:
      - "19530:19530"
      - "9091:9091"
    depends_on:
      - etcd
      - milvus-minio

>>>>>>> dea02a01
volumes:
  langfuse_postgres_data:
    driver: local
  langfuse_clickhouse_data:
    driver: local
  langfuse_clickhouse_logs:
    driver: local
  langfuse_minio_data:
    driver: local
  milvus_etcd:
    driver: local
  milvus_minio:
    driver: local
  milvus_data:
    driver: local<|MERGE_RESOLUTION|>--- conflicted
+++ resolved
@@ -677,7 +677,6 @@
     container_name: backstage-agent-forge
     ports:
       - "3000:3000"
-<<<<<<< HEAD
     profiles:
       - p2p
   
@@ -760,12 +759,6 @@
       interval: 30s
       timeout: 20s
       retries: 3
-=======
-
-
-
-  
->>>>>>> dea02a01
 
   ####################################################################################################
   #                                      LANGFUSE TRACING SERVICES                                   #
@@ -947,94 +940,6 @@
     volumes:
       - langfuse_postgres_data:/var/lib/postgresql/data
 
-<<<<<<< HEAD
-=======
-  ####################################################################################################
-  #                                      RAG            SERVICES                                   #
-  ####################################################################################################
-
-      # Agent KB-RAG
-  kb-rag:
-    image: ghcr.io/cnoe-io/kb-rag:a2a-latest
-    container_name: kb-rag
-    profiles:
-      - kb-rag
-    depends_on:
-      - milvus-standalone
-    volumes:
-      - ./.env:/app/.env
-    ports:
-      - "8009:8000"
-
-  etcd:
-    container_name: milvus-etcd
-    image: quay.io/coreos/etcd:v3.5.18
-    profiles:
-      - kb-rag
-    environment:
-      - ETCD_AUTO_COMPACTION_MODE=revision
-      - ETCD_AUTO_COMPACTION_RETENTION=1000
-      - ETCD_QUOTA_BACKEND_BYTES=4294967296
-      - ETCD_SNAPSHOT_COUNT=50000
-    volumes:
-      - ${DOCKER_VOLUME_DIRECTORY:-.}/volumes/etcd:/etcd
-    command: etcd -advertise-client-urls=http://etcd:2379 -listen-client-urls http://0.0.0.0:2379 --data-dir /etcd
-    healthcheck:
-      test: ["CMD", "etcdctl", "endpoint", "health"]
-      interval: 30s
-      timeout: 20s
-      retries: 3
-
-  milvus-minio:
-    container_name: milvus-minio
-    image: minio/minio:RELEASE.2024-05-28T17-19-04Z
-    profiles:
-      - kb-rag
-    environment:
-      MINIO_ACCESS_KEY: minioadmin
-      MINIO_SECRET_KEY: minioadmin
-    ports:
-      - "9001:9001"
-      - "9000:9000"
-    volumes:
-      - ${DOCKER_VOLUME_DIRECTORY:-.}/volumes/minio:/minio_data
-    command: minio server /minio_data --console-address ":9001"
-    healthcheck:
-      test: ["CMD", "curl", "-f", "http://localhost:9000/minio/health/live"]
-      interval: 30s
-      timeout: 20s
-      retries: 3
-
-  milvus-standalone:
-    container_name: milvus-standalone
-    image: milvusdb/milvus:v2.5.14
-    command: ["milvus", "run", "standalone"]
-    profiles:
-      - kb-rag
-    security_opt:
-      - seccomp:unconfined
-    environment:
-      MINIO_REGION: us-east-1
-      ETCD_ENDPOINTS: etcd:2379
-      MINIO_ADDRESS: milvus-minio:9000
-      LOG_LEVEL: error
-
-    volumes:
-      - ${DOCKER_VOLUME_DIRECTORY:-.}/volumes/milvus:/var/lib/milvus
-    healthcheck:
-      test: ["CMD", "curl", "-f", "http://localhost:9091/healthz"]
-      interval: 30s
-      start_period: 90s
-      timeout: 20s
-      retries: 3
-    ports:
-      - "19530:19530"
-      - "9091:9091"
-    depends_on:
-      - etcd
-      - milvus-minio
-
->>>>>>> dea02a01
 volumes:
   langfuse_postgres_data:
     driver: local
