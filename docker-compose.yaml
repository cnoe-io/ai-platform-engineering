--- conflicted
+++ resolved
@@ -672,10 +672,7 @@
     image: ghcr.io/cnoe-io/backstage-plugin-agent-forge:latest
     container_name: backstage-agent-forge
     ports:
-<<<<<<< HEAD
-      - "3000:3000"
-    profiles:
-      - p2p
+      - "13000:3000"
   
   ####################################################################################################
   #                                          KB-RAG SERVICES                                         #
@@ -756,9 +753,8 @@
       interval: 30s
       timeout: 20s
       retries: 3
-=======
-      - "13000:3000"
->>>>>>> b7c531d4
+
+
 
   ####################################################################################################
   #                                      LANGFUSE TRACING SERVICES                                   #
