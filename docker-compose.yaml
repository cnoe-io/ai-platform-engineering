services:
  ####################################################################################################
  #                                 AI Platform Engineer A2A P2P                                  #
  ####################################################################################################
  platform-engineer-p2p:
    image: ghcr.io/cnoe-io/ai-platform-engineering:${IMAGE_TAG:-stable}
<<<<<<< HEAD
    # build:
    #   context: .
    #   dockerfile: build/Dockerfile
=======
>>>>>>> 6ecbb95e
    container_name: platform-engineer-p2p
    volumes:
      - .env:/app/.env
      - ./prompt_config.yaml:/app/prompt_config.yaml
      - ./ai_platform_engineering:/app/ai_platform_engineering
    depends_on:
      - agent-argocd-p2p
      - agent-aws-p2p
      - agent-backstage-p2p
      - agent-confluence-p2p
      - agent-github-p2p
      - agent-jira-p2p
      - agent-pagerduty-p2p
      - agent-slack-p2p
      - agent-splunk-p2p
      - agent-weather-p2p
      - agent-webex-p2p
    profiles:
      - p2p
      - p2p-tracing
    env_file:
      - .env
    ports:
      # Expose the AI Platform Engineer agent on port 8000
      - "8000:8000"
    environment:
      - A2A_TRANSPORT=p2p
      - ARGOCD_AGENT_HOST=agent-argocd-p2p
      - AWS_AGENT_HOST=agent-aws-p2p
      - BACKSTAGE_AGENT_HOST=agent-backstage-p2p
      - CONFLUENCE_AGENT_HOST=agent-confluence-p2p
      - JIRA_AGENT_HOST=agent-jira-p2p
      - GITHUB_AGENT_HOST=agent-github-p2p
      - PAGERDUTY_AGENT_HOST=agent-pagerduty-p2p
      - SLACK_AGENT_HOST=agent-slack-p2p
      - SPLUNK_AGENT_HOST=agent-splunk-p2p
      - KOMODOR_AGENT_HOST=agent-komodor-p2p
      - WEATHER_AGENT_HOST=agent-weather-p2p
      - KB_RAG_AGENT_HOST=kb-rag
      - WEBEX_AGENT_HOST=agent-webex-p2p
      # Uncomment this once the stable GHCR image includes tracing evaluation support
      - ENABLE_TRACING=${ENABLE_TRACING:-false}
      - LANGFUSE_PUBLIC_KEY=${LANGFUSE_PUBLIC_KEY:-NOT_SET}
      - LANGFUSE_SECRET_KEY=${LANGFUSE_SECRET_KEY:-NOT_SET}
      - LANGFUSE_HOST=${LANGFUSE_HOST:-http://langfuse-web:3000}
      - LANGFUSE_SESSION_ID=${LANGFUSE_SESSION_ID:-platform-engineer}
      - LANGFUSE_USER_ID=${LANGFUSE_USER_ID:-platform-engineer}
    command: platform-engineer
  # AI Platform Engineer Multi-Agent System (local build for tracing)
  # TODO: Remove this local build service once the stable GHCR image includes tracing evaluation support
  ####################################################################################################
  #                                            AI Platform Engineer (tracing)                      #
  ####################################################################################################
  platform-engineer-slim:
    image: ghcr.io/cnoe-io/ai-platform-engineering:${IMAGE_TAG:-stable}
    container_name: platform-engineer-slim
    volumes:
      - .env:/app/.env
      - ./prompt_config.yaml:/app/prompt_config.yaml
    profiles:
      - slim
      - slim-tracing
    depends_on:
      - slim-dataplane
      - agent-argocd-slim
      - agent-backstage-slim
      - agent-confluence-slim
      - agent-github-slim
      - agent-jira-slim
      - agent-komodor-slim
      - agent-pagerduty-slim
      - agent-slack-slim
      - agent-splunk-slim
      - agent-weather-slim
    env_file:
      - .env
    ports:
      # Expose the AI Platform Engineer agent on port 8000
      - "8000:8000"
    environment:
      - A2A_TRANSPORT=slim
      - ARGOCD_AGENT_HOST=agent-argocd-slim
      - BACKSTAGE_AGENT_HOST=agent-backstage-slim
      - CONFLUENCE_AGENT_HOST=agent-confluence-slim
      - GITHUB_AGENT_HOST=agent-github-slim
      - JIRA_AGENT_HOST=agent-jira-slim
      - KOMODOR_AGENT_HOST=agent-komodor-slim
      - PAGERDUTY_AGENT_HOST=agent-pagerduty-slim
      - SLACK_AGENT_HOST=agent-slack-slim
      - SPLUNK_AGENT_HOST=agent-splunk-slim
      - WEBEX_AGENT_HOST=agent-webex-slim
      - WEATHER_AGENT_HOST=agent-weather-slim
      # Enable Komodor
      - ENABLE_KOMODOR=true
      # Tracing configuration (will be read from .env if ENABLE_TRACING=true)
      - ENABLE_TRACING=${ENABLE_TRACING:-false}
      - LANGFUSE_PUBLIC_KEY=${LANGFUSE_PUBLIC_KEY:-NOT_SET}
      - LANGFUSE_SECRET_KEY=${LANGFUSE_SECRET_KEY:-NOT_SET}
      - LANGFUSE_HOST=${LANGFUSE_HOST:-http://langfuse-web:3000}
      - LANGFUSE_SESSION_ID=${LANGFUSE_SESSION_ID:-platform-engineer}
      - LANGFUSE_USER_ID=${LANGFUSE_USER_ID:-platform-engineer}
    command: platform-engineer

  ####################################################################################################
  #                                            SLIM Dataplane and control plane                      #
  ####################################################################################################
  slim-dataplane:
    image: ghcr.io/agntcy/slim:0.3.15
    container_name: slim-dataplane
    profiles:
      - slim
      - slim-tracing
    ports:
      - "46357:46357"
    environment:
      - PASSWORD=${SLIM_GATEWAY_PASSWORD:-dummy_password}
      - CONFIG_PATH=/config.yaml
    volumes:
      - ./slim-config.yaml:/config.yaml
    command: ["/slim", "--config", "/config.yaml"]
  slim-control-plane:
    image: ghcr.io/agntcy/slim/control-plane:0.0.1
    container_name: slim-control-plane
    profiles:
      - slim
      - slim-tracing
    ports:
      - "50051:50051"
      - "50052:50052"
    environment:
      - PASSWORD=${SLIM_GATEWAY_PASSWORD:-dummy_password}
      - CONFIG_PATH=/config.yaml
    volumes:
      - ./slim-config.yaml:/config.yaml
    command: ["/slim", "--config", "/config.yaml"]

  ####################################################################################################
  #                                           MCP ARGOCD                                            #
  ####################################################################################################
  mcp-argocd:
    image: ghcr.io/cnoe-io/mcp-argocd:${IMAGE_TAG:-stable}
    container_name: mcp-argocd
    profiles:
      - p2p
      - slim
      - p2p-tracing
      - slim-tracing
    env_file:
      - .env
    ports:
      - "18000:8000"
    environment:
      - MCP_MODE=${MCP_MODE:-http}
      - MCP_HOST=0.0.0.0
      - MCP_PORT=8000

  ####################################################################################################
  #                                      AGENT ARGOCD A2A over SLIM                                  #
  ####################################################################################################
  agent-argocd-slim:
    image: ghcr.io/cnoe-io/agent-argocd:${IMAGE_TAG:-stable}
    container_name: agent-argocd-slim
    profiles:
      - slim
      - slim-tracing
    depends_on:
      - mcp-argocd
    volumes:
      - ./.env:/app/.env
    ports:
      - "8001:8000"
    environment:
      - A2A_TRANSPORT=slim
      - MCP_MODE=${MCP_MODE:-http}
      - MCP_PORT=8000
      - MCP_HOST=mcp-argocd
      - ENABLE_TRACING=${ENABLE_TRACING:-false}
      - LANGFUSE_PUBLIC_KEY=${LANGFUSE_PUBLIC_KEY}
      - LANGFUSE_SECRET_KEY=${LANGFUSE_SECRET_KEY}
      - LANGFUSE_HOST=${LANGFUSE_HOST:-http://langfuse-web:3000}

  ####################################################################################################
  #                                      AGENT ARGOCD A2A P2P                                        #
  ####################################################################################################
  agent-argocd-p2p:
    image: ghcr.io/cnoe-io/agent-argocd:${IMAGE_TAG:-stable}
    container_name: agent-argocd-p2p
    profiles:
      - p2p
      - p2p-tracing
    depends_on:
      - mcp-argocd
    volumes:
      - ./.env:/app/.env
    ports:
      - "8001:8000"
    environment:
      - A2A_TRANSPORT=p2p
      - MCP_MODE=${MCP_MODE:-http}
      - MCP_PORT=8000
      - MCP_HOST=mcp-argocd
      - ENABLE_TRACING=${ENABLE_TRACING:-false}
      - LANGFUSE_PUBLIC_KEY=${LANGFUSE_PUBLIC_KEY}
      - LANGFUSE_SECRET_KEY=${LANGFUSE_SECRET_KEY}
      - LANGFUSE_HOST=${LANGFUSE_HOST:-http://langfuse-web:3000}

  ####################################################################################################
  #                                      AGENT AWS A2A P2P                                           #
  ####################################################################################################
  agent-aws-p2p:
<<<<<<< HEAD
    image: ghcr.io/cnoe-io/agent-aws:${IMAGE_TAG:-latest}
=======
    build:
      context: ./ai_platform_engineering/agents/aws
      dockerfile: build/Dockerfile.a2a
>>>>>>> 6ecbb95e
    container_name: agent-aws-p2p
    profiles:
      - p2p
      - p2p-tracing
    volumes:
      - ./.env:/app/.env
    ports:
      - "8013:8000"
    environment:
      - A2A_TRANSPORT=p2p
      - ENABLE_TRACING=${ENABLE_TRACING:-false}
      - LANGFUSE_PUBLIC_KEY=${LANGFUSE_PUBLIC_KEY}
      - LANGFUSE_SECRET_KEY=${LANGFUSE_SECRET_KEY}
      - LANGFUSE_HOST=${LANGFUSE_HOST:-http://langfuse-web:3000}
      # AWS Configuration
      - AWS_REGION=${AWS_REGION}
      - AWS_ACCESS_KEY_ID=${AWS_ACCESS_KEY_ID}
      - AWS_SECRET_ACCESS_KEY=${AWS_SECRET_ACCESS_KEY}
      # MCP Configuration
      - ENABLE_EKS_MCP=${ENABLE_EKS_MCP:-true}
      - ENABLE_COST_EXPLORER_MCP=${ENABLE_COST_EXPLORER_MCP:-true}
      - ENABLE_IAM_MCP=${ENABLE_IAM_MCP:-true}
      - IAM_MCP_READONLY=${IAM_MCP_READONLY:-true}
      - STRANDS_LOG_LEVEL=${STRANDS_LOG_LEVEL:-INFO}
      - FASTMCP_LOG_LEVEL=${FASTMCP_LOG_LEVEL:-ERROR}
      - LLM_PROVIDER=${LLM_PROVIDER}
      - AZURE_OPENAI_API_KEY=${AZURE_OPENAI_API_KEY}
      - AZURE_OPENAI_API_VERSION=${AZURE_OPENAI_API_VERSION}
      - AZURE_OPENAI_DEPLOYMENT=${AZURE_OPENAI_DEPLOYMENT}
      - AZURE_OPENAI_ENDPOINT=${AZURE_OPENAI_ENDPOINT}

  ####################################################################################################
  #                                      AGENT BACKSTAGE A2A over SLIM                               #
  ####################################################################################################
  agent-backstage-slim:
    image: ghcr.io/cnoe-io/agent-backstage:${IMAGE_TAG:-stable}
    container_name: agent-backstage-slim
    profiles:
      - slim
      - slim-tracing
    volumes:
      - ./.env:/app/.env
    depends_on:
      - slim-dataplane
    ports:
      - "8002:8000"
    environment:
      - A2A_TRANSPORT=slim
      - MCP_MODE=${MCP_MODE:-http}
      - MCP_PORT=8000
      - MCP_HOST=mcp-backstage
      - ENABLE_TRACING=${ENABLE_TRACING:-false}
      - LANGFUSE_PUBLIC_KEY=${LANGFUSE_PUBLIC_KEY}
      - LANGFUSE_SECRET_KEY=${LANGFUSE_SECRET_KEY}
      - LANGFUSE_HOST=${LANGFUSE_HOST:-http://langfuse-web:3000}

  ####################################################################################################
  #                                      AGENT BACKSTAGE A2A P2P                                     #
  ####################################################################################################
  agent-backstage-p2p:
    image: ghcr.io/cnoe-io/agent-backstage:${IMAGE_TAG:-stable}
    container_name: agent-backstage-p2p
    profiles:
      - p2p
      - p2p-tracing
    volumes:
      - ./.env:/app/.env
    ports:
      - "8002:8000"
    environment:
      - A2A_TRANSPORT=p2p
      - MCP_MODE=${MCP_MODE:-http}
      - MCP_PORT=8000
      - MCP_HOST=mcp-backstage
      - ENABLE_TRACING=${ENABLE_TRACING:-false}
      - LANGFUSE_PUBLIC_KEY=${LANGFUSE_PUBLIC_KEY}
      - LANGFUSE_SECRET_KEY=${LANGFUSE_SECRET_KEY}
      - LANGFUSE_HOST=${LANGFUSE_HOST:-http://langfuse-web:3000}

  ####################################################################################################
  #                                      MCP BACKSTAGE                                               #
  ####################################################################################################
  mcp-backstage:
    image: ghcr.io/cnoe-io/mcp-backstage:${IMAGE_TAG:-stable}
    container_name: mcp-backstage
    profiles:
      - slim
      - p2p
      - p2p-tracing
      - slim-tracing
    env_file:
      - .env
    ports:
      - "18001:8000"
    environment:
      - MCP_MODE=${MCP_MODE:-http}
      - MCP_HOST=0.0.0.0
      - MCP_PORT=8000

  ####################################################################################################
  #                                      AGENT CONFLUENCE A2A over SLIM                              #
  ####################################################################################################

  agent-confluence-slim:
    image: ghcr.io/cnoe-io/agent-confluence:${IMAGE_TAG:-stable}
    container_name: agent-confluence-slim
    profiles:
      - slim
      - slim-tracing
    depends_on:
      - slim-dataplane
    volumes:
      - ./.env:/app/.env
    ports:
      - "8003:8000"
    environment:
      - A2A_TRANSPORT=slim
      - MCP_MODE=${MCP_MODE:-http}
      - MCP_PORT=8000
      - MCP_HOST=mcp-confluence
      - ENABLE_TRACING=${ENABLE_TRACING:-false}
      - LANGFUSE_PUBLIC_KEY=${LANGFUSE_PUBLIC_KEY}
      - LANGFUSE_SECRET_KEY=${LANGFUSE_SECRET_KEY}
      - LANGFUSE_HOST=${LANGFUSE_HOST:-http://langfuse-web:3000}

  ####################################################################################################
  #                                      AGENT CONFLUENCE A2A P2P                                    #
  ####################################################################################################
  agent-confluence-p2p:
    image: ghcr.io/cnoe-io/agent-confluence:${IMAGE_TAG:-stable}
    container_name: agent-confluence-p2p
    profiles:
      - p2p
      - p2p-tracing
    volumes:
      - ./.env:/app/.env
    ports:
      - "8003:8000"
    environment:
      - A2A_TRANSPORT=p2p
      - MCP_MODE=${MCP_MODE:-http}
      - MCP_PORT=8000
      - MCP_HOST=mcp-confluence
      - ENABLE_TRACING=${ENABLE_TRACING:-false}
      - LANGFUSE_PUBLIC_KEY=${LANGFUSE_PUBLIC_KEY}
      - LANGFUSE_SECRET_KEY=${LANGFUSE_SECRET_KEY}
      - LANGFUSE_HOST=${LANGFUSE_HOST:-http://langfuse-web:3000}

  ####################################################################################################
  #                                      MCP CONFLUENCE                                             #
  ####################################################################################################
  mcp-confluence:
    image: ghcr.io/cnoe-io/mcp-confluence:${IMAGE_TAG:-stable}
    container_name: mcp-confluence
    profiles:
      - slim
      - p2p
      - p2p-tracing
      - slim-tracing
    env_file:
      - .env
    ports:
      - "18002:8000"
    environment:
      - MCP_MODE=${MCP_MODE:-http}
      - MCP_HOST=0.0.0.0
      - MCP_PORT=8000

  ####################################################################################################
  #                                      AGENT GITHUB A2A over SLIM                                  #
  ####################################################################################################
  agent-github-slim:
    image: ghcr.io/cnoe-io/agent-github:${IMAGE_TAG:-stable}
    container_name: agent-github-slim
    profiles:
      - slim
      - slim-tracing
    depends_on:
      - slim-dataplane
    volumes:
      - /var/run/docker.sock:/var/run/docker.sock
      - ./.env:/app/.env
    ports:
      - "8004:8000"
    environment:
      - A2A_TRANSPORT=slim
      - MCP_MODE=${MCP_MODE:-http}
      - ENABLE_TRACING=${ENABLE_TRACING:-false}
      - LANGFUSE_PUBLIC_KEY=${LANGFUSE_PUBLIC_KEY}
      - LANGFUSE_SECRET_KEY=${LANGFUSE_SECRET_KEY}
      - LANGFUSE_HOST=${LANGFUSE_HOST:-http://langfuse-web:3000}
      - LANGFUSE_SESSION_ID=${LANGFUSE_SESSION_ID:-github-agent}
      - LANGFUSE_USER_ID=${LANGFUSE_USER_ID:-github-agent}

  ####################################################################################################
  #                                      AGENT GITHUB A2A P2P                                        #
  ####################################################################################################
  agent-github-p2p:
    image: ghcr.io/cnoe-io/agent-github:${IMAGE_TAG:-stable}
    container_name: agent-github-p2p
    profiles:
      - p2p
      - p2p-tracing
    volumes:
      - ./.env:/app/.env
      - /var/run/docker.sock:/var/run/docker.sock
    ports:
      - "8004:8000"
    environment:
      - A2A_TRANSPORT=p2p
      - MCP_MODE=${MCP_MODE:-http}
      - MCP_PORT=8000
      - MCP_HOST=mcp-github
      - ENABLE_TRACING=${ENABLE_TRACING:-false}
      - LANGFUSE_PUBLIC_KEY=${LANGFUSE_PUBLIC_KEY}
      - LANGFUSE_SECRET_KEY=${LANGFUSE_SECRET_KEY}

  ####################################################################################################
  #                                      AGENT JIRA SLIM                                             #
  ####################################################################################################
  agent-jira-slim:
    image: ghcr.io/cnoe-io/agent-jira:${IMAGE_TAG:-stable}
    container_name: agent-jira-slim
    profiles:
      - slim
      - slim-tracing
    depends_on:
      - slim-dataplane
    volumes:
      - ./.env:/app/.env
    ports:
      - "8005:8000"
    environment:
      - A2A_TRANSPORT=slim
      - MCP_MODE=${MCP_MODE:-http}
      - MCP_PORT=8000
      - MCP_HOST=mcp-jira
      - ENABLE_TRACING=${ENABLE_TRACING:-false}
      - LANGFUSE_PUBLIC_KEY=${LANGFUSE_PUBLIC_KEY}
      - LANGFUSE_SECRET_KEY=${LANGFUSE_SECRET_KEY}
      - LANGFUSE_HOST=${LANGFUSE_HOST:-http://langfuse-web:3000}
      - LANGFUSE_SESSION_ID=${LANGFUSE_SESSION_ID:-jira-agent}
      - LANGFUSE_USER_ID=${LANGFUSE_USER_ID:-jira-agent}

  ####################################################################################################
  #                                      AGENT JIRA A2A P2P                                          #
  ####################################################################################################
  agent-jira-p2p:
    image: ghcr.io/cnoe-io/agent-jira:${IMAGE_TAG:-stable}
    container_name: agent-jira-p2p
    profiles:
      - p2p
      - p2p-tracing
    volumes:
      - ./.env:/app/.env
    ports:
      - "8005:8000"
    environment:
      - A2A_TRANSPORT=p2p
      - MCP_MODE=${MCP_MODE:-http}
      - MCP_PORT=8000
      - MCP_HOST=mcp-jira
      - ENABLE_TRACING=${ENABLE_TRACING:-false}
      - LANGFUSE_PUBLIC_KEY=${LANGFUSE_PUBLIC_KEY}
      - LANGFUSE_SECRET_KEY=${LANGFUSE_SECRET_KEY}
      - LANGFUSE_HOST=${LANGFUSE_HOST:-http://langfuse-web:3000}
      - LANGFUSE_SESSION_ID=${LANGFUSE_SESSION_ID:-jira-agent}

  ####################################################################################################
  #                                      MCP JIRA                                                    #
  ####################################################################################################
  mcp-jira:
    image: ghcr.io/cnoe-io/mcp-jira:${IMAGE_TAG:-stable}
    container_name: mcp-jira
    profiles:
      - slim
      - p2p
      - p2p-tracing
      - slim-tracing
    env_file:
      - .env
    ports:
      - "18003:8000"
    environment:
      - MCP_MODE=${MCP_MODE:-http}
      - MCP_HOST=0.0.0.0
      - MCP_PORT=8000

  ####################################################################################################
  #                                      AGENT KOMODOR A2A over SLIM                                 #
  ####################################################################################################
  agent-komodor-slim:
    image: ghcr.io/cnoe-io/agent-komodor:${IMAGE_TAG:-stable}
    container_name: agent-komodor-slim
    profiles:
      - slim
      - slim-tracing
    depends_on:
      - slim-dataplane
    volumes:
      - ./.env:/app/.env
    ports:
      - "8006:8000"
    environment:
      - A2A_TRANSPORT=slim
      - MCP_MODE=${MCP_MODE:-http}
      - MCP_PORT=8000
      - MCP_HOST=mcp-komodor
      - ENABLE_TRACING=${ENABLE_TRACING:-false}
      - LANGFUSE_PUBLIC_KEY=${LANGFUSE_PUBLIC_KEY}
      - LANGFUSE_SECRET_KEY=${LANGFUSE_SECRET_KEY}
      - LANGFUSE_HOST=${LANGFUSE_HOST:-http://langfuse-web:3000}

  ####################################################################################################
  #                                      AGENT KOMODOR A2A P2P                                       #
  ####################################################################################################
  agent-komodor-p2p:
    image: ghcr.io/cnoe-io/agent-komodor:${IMAGE_TAG:-stable}
    container_name: agent-komodor-p2p
    profiles:
      - p2p
      - p2p-tracing
    volumes:
      - ./.env:/app/.env
    ports:
      - "8006:8000"
    environment:
      - A2A_TRANSPORT=p2p
      - MCP_MODE=${MCP_MODE:-http}
      - MCP_PORT=8000
      - MCP_HOST=mcp-komodor
      - ENABLE_TRACING=${ENABLE_TRACING:-false}
      - LANGFUSE_PUBLIC_KEY=${LANGFUSE_PUBLIC_KEY}
      - LANGFUSE_SECRET_KEY=${LANGFUSE_SECRET_KEY}
      - LANGFUSE_HOST=${LANGFUSE_HOST:-http://langfuse-web:3000}

  ####################################################################################################
  #                                      MCP KOMODOR                                                 #
  ####################################################################################################
  mcp-komodor:
    image: ghcr.io/cnoe-io/mcp-komodor:${IMAGE_TAG:-stable}
    container_name: mcp-komodor
    profiles:
      - slim
      - p2p
      - p2p-tracing
      - slim-tracing
    env_file:
      - .env
    ports:
      - "18004:8000"
    environment:
      - MCP_MODE=${MCP_MODE:-http}
      - MCP_HOST=0.0.0.0
      - MCP_PORT=8000

  ####################################################################################################
  #                                      AGENT PAGERDUTY A2A over SLIM                               #
  ####################################################################################################
  agent-pagerduty-slim:
    image: ghcr.io/cnoe-io/agent-pagerduty:${IMAGE_TAG:-stable}
    profiles:
      - slim
      - slim-tracing
    depends_on:
      - slim-dataplane
    volumes:
      - ./.env:/app/.env
    ports:
      - "8007:8000"
    environment:
      - A2A_TRANSPORT=slim
      - MCP_MODE=${MCP_MODE:-http}
      - MCP_PORT=8000
      - MCP_HOST=mcp-pagerduty
      - ENABLE_TRACING=${ENABLE_TRACING:-false}
      - LANGFUSE_PUBLIC_KEY=${LANGFUSE_PUBLIC_KEY}
      - LANGFUSE_SECRET_KEY=${LANGFUSE_SECRET_KEY}
      - LANGFUSE_HOST=${LANGFUSE_HOST:-http://langfuse-web:3000}

  ####################################################################################################
  #                                      AGENT PAGERDUTY A2A P2P                                     #
  ####################################################################################################
  agent-pagerduty-p2p:
    image: ghcr.io/cnoe-io/agent-pagerduty:${IMAGE_TAG:-stable}
    container_name: agent-pagerduty-p2p
    profiles:
      - p2p
      - p2p-tracing
    volumes:
      - ./.env:/app/.env
    ports:
      - "8007:8000"


    environment:
      - A2A_TRANSPORT=p2p
      - MCP_MODE=${MCP_MODE:-http}
      - MCP_PORT=8000
      - MCP_HOST=mcp-pagerduty
      - ENABLE_TRACING=${ENABLE_TRACING:-false}
      - LANGFUSE_PUBLIC_KEY=${LANGFUSE_PUBLIC_KEY}
      - LANGFUSE_SECRET_KEY=${LANGFUSE_SECRET_KEY}
      - LANGFUSE_HOST=${LANGFUSE_HOST:-http://langfuse-web:3000}

  ####################################################################################################
  #                                      MCP PAGERDUTY                                             #
  ####################################################################################################
  mcp-pagerduty:
    image: ghcr.io/cnoe-io/mcp-pagerduty:${IMAGE_TAG:-stable}
    container_name: mcp-pagerduty
    profiles:
      - p2p
      - slim
      - p2p-tracing
      - slim-tracing
    env_file:
      - .env
    ports:
      - "18005:8000"
    environment:
      - MCP_MODE=${MCP_MODE:-http}
      - MCP_HOST=0.0.0.0
      - MCP_PORT=8000

  ####################################################################################################
  #                                      AGENT SLACK A2A over SLIM                                   #
  ####################################################################################################
  agent-slack-slim:
    image: ghcr.io/cnoe-io/agent-slack:${IMAGE_TAG:-stable}
    container_name: agent-slack-slim
    profiles:
      - slim
      - slim-tracing
    depends_on:
      - slim-dataplane
    volumes:
      - ./.env:/app/.env
    ports:
      - "8008:8000"
    environment:
      - A2A_TRANSPORT=slim
      - MCP_MODE=${MCP_MODE:-http}
      - MCP_PORT=8000
      - MCP_HOST=mcp-slack
      - ENABLE_TRACING=${ENABLE_TRACING:-false}
      - LANGFUSE_PUBLIC_KEY=${LANGFUSE_PUBLIC_KEY}
      - LANGFUSE_SECRET_KEY=${LANGFUSE_SECRET_KEY}
      - LANGFUSE_HOST=${LANGFUSE_HOST:-http://langfuse-web:3000}
      - LANGFUSE_SESSION_ID=${LANGFUSE_SESSION_ID:-slack-agent}
      - LANGFUSE_USER_ID=${LANGFUSE_USER_ID:-slack-agent}

  ####################################################################################################
  #                                      AGENT SLACK A2A P2P                                         #
  ####################################################################################################
  agent-slack-p2p:
    image: ghcr.io/cnoe-io/agent-slack:${IMAGE_TAG:-stable}
    container_name: agent-slack-p2p
    profiles:
      - p2p
      - p2p-tracing
    volumes:
      - ./.env:/app/.env
    ports:
      - "8008:8000"
    environment:
      - A2A_TRANSPORT=p2p
      - MCP_MODE=${MCP_MODE:-http}
      - MCP_PORT=8000
      - MCP_HOST=mcp-slack
      - ENABLE_TRACING=${ENABLE_TRACING:-false}
      - LANGFUSE_PUBLIC_KEY=${LANGFUSE_PUBLIC_KEY}
      - LANGFUSE_SECRET_KEY=${LANGFUSE_SECRET_KEY}
      - LANGFUSE_HOST=${LANGFUSE_HOST:-http://langfuse-web:3000}

  ####################################################################################################
  #                                      MCP SLACK                                                   #
  ####################################################################################################
  mcp-slack:
    image: ghcr.io/cnoe-io/mcp-slack:${IMAGE_TAG:-stable}
    container_name: mcp-slack
    profiles:
      - slim
      - p2p
      - p2p-tracing
      - slim-tracing
    env_file:
      - .env
    ports:
      - "18006:8000"
    environment:
      - MCP_MODE=${MCP_MODE:-http}
      - MCP_HOST=0.0.0.0
      - MCP_PORT=8000

  ####################################################################################################
  #                                      MCP SPLUNK                                                  #
  ####################################################################################################
  mcp-splunk:
    image: ghcr.io/cnoe-io/mcp-splunk:${IMAGE_TAG:-latest}
    # build:
    #   context: ai_platform_engineering/agents/splunk
    #   dockerfile: build/Dockerfile.mcp
    container_name: mcp-splunk
    profiles:
      - slim
      - p2p
      - p2p-tracing
      - slim-tracing
    env_file:
      - .env
    ports:
      - "18007:8000"
    environment:
      - MCP_MODE=${MCP_MODE:-http}
      - MCP_HOST=0.0.0.0
      - MCP_PORT=8000

  ####################################################################################################
  #                                      AGENT SPLUNK A2A over SLIM                                  #
  ####################################################################################################
  agent-splunk-slim:
    image: ghcr.io/cnoe-io/agent-splunk:${IMAGE_TAG:-stable}
    container_name: agent-splunk-slim
    profiles:
      - slim
      - slim-tracing
    depends_on:
      - slim-dataplane
    volumes:
      - ./.env:/app/.env
    ports:
      - "8011:8000"
    environment:
      - A2A_TRANSPORT=slim
      - MCP_MODE=${MCP_MODE:-http}
      - MCP_PORT=8000
      - MCP_HOST=mcp-splunk
      - ENABLE_TRACING=${ENABLE_TRACING:-false}
      - LANGFUSE_PUBLIC_KEY=${LANGFUSE_PUBLIC_KEY}
      - LANGFUSE_SECRET_KEY=${LANGFUSE_SECRET_KEY}
      - LANGFUSE_HOST=${LANGFUSE_HOST:-http://langfuse-web:3000}

  ####################################################################################################
  #                                      AGENT SPLUNK A2A P2P                                        #
  ####################################################################################################
  agent-splunk-p2p:
    image: ghcr.io/cnoe-io/agent-splunk:${IMAGE_TAG:-latest}
    # build:
    #   context: ai_platform_engineering/agents/splunk
    #   dockerfile: build/Dockerfile.a2a
    container_name: agent-splunk-p2p
    profiles:
      - p2p
      - p2p-tracing
    depends_on:
      - mcp-splunk
    volumes:
      - ./.env:/app/.env
    ports:
      - "8011:8000"
    environment:
      - A2A_TRANSPORT=p2p
      - MCP_MODE=${MCP_MODE:-http}
      - MCP_PORT=8000
      - MCP_HOST=mcp-splunk
      - ENABLE_TRACING=${ENABLE_TRACING:-false}
      - LANGFUSE_PUBLIC_KEY=${LANGFUSE_PUBLIC_KEY}
      - LANGFUSE_SECRET_KEY=${LANGFUSE_SECRET_KEY}
      - LANGFUSE_HOST=${LANGFUSE_HOST:-http://langfuse-web:3000}

  ####################################################################################################
  #                                      AGENT WEATHER A2A over SLIM                                 #
  ####################################################################################################
  agent-weather-slim:
    image: ghcr.io/cnoe-io/agent-weather:${IMAGE_TAG:-stable}
    container_name: agent-weather-slim
    profiles:
      - slim
      - slim-tracing
    depends_on:
      - slim-dataplane
    volumes:
      - /var/run/docker.sock:/var/run/docker.sock
      - ./.env:/app/.env
      - ./ai_platform_engineering/agents/weather/agent_weather:/app/agent_weather
      - ./ai_platform_engineering/agents/weather/clients:/app/clients
    ports:
      - "8009:8000"
    environment:
      - A2A_TRANSPORT=slim
      - MCP_MODE=${MCP_MODE:-http}
      - ENABLE_TRACING=${ENABLE_TRACING:-false}
      - LANGFUSE_PUBLIC_KEY=${LANGFUSE_PUBLIC_KEY}
      - LANGFUSE_SECRET_KEY=${LANGFUSE_SECRET_KEY}
      - LANGFUSE_HOST=${LANGFUSE_HOST:-http://langfuse-web:3000}
      - LANGFUSE_SESSION_ID=${LANGFUSE_SESSION_ID:-weather-agent}
      - LANGFUSE_USER_ID=${LANGFUSE_USER_ID:-weather-agent}

  ####################################################################################################
  #                                      AGENT WEATHER A2A P2P                                       #
  ####################################################################################################
  agent-weather-p2p:
    image: ghcr.io/cnoe-io/agent-weather:${IMAGE_TAG:-stable}
    container_name: agent-weather-p2p
    profiles:
      - p2p
      - p2p-tracing
    volumes:
      - ./.env:/app/.env
      - /var/run/docker.sock:/var/run/docker.sock
      - ./ai_platform_engineering/agents/weather/agent_weather:/app/agent_weather
      - ./ai_platform_engineering/agents/weather/clients:/app/clients
    ports:
      - "8009:8000"
    environment:
      - A2A_TRANSPORT=p2p
      - MCP_MODE=${MCP_MODE:-http}
      - MCP_PORT=8000
      - MCP_HOST=mcp-weather
      - ENABLE_TRACING=${ENABLE_TRACING:-false}
      - LANGFUSE_PUBLIC_KEY=${LANGFUSE_PUBLIC_KEY}
      - LANGFUSE_SECRET_KEY=${LANGFUSE_SECRET_KEY}

  ####################################################################################################
  #                                      AGENT WEBEX A2A P2P                                         #
  ####################################################################################################
  agent-webex-p2p:
    image: ghcr.io/cnoe-io/agent-webex:${IMAGE_TAG:-latest}
    # build:
    #   context: ai_platform_engineering/agents/webex
    #   dockerfile: build/Dockerfile.a2a
    container_name: agent-webex-p2p
    profiles:
      - p2p
      - p2p-tracing
    volumes:
      - ./.env:/app/.env
    ports:
      - "8012:8000"
    environment:
      - A2A_TRANSPORT=p2p
      - MCP_MODE=${MCP_MODE:-http}
      - MCP_PORT=8000
      - MCP_HOST=mcp-webex
      - ENABLE_TRACING=${ENABLE_TRACING:-false}
      - LANGFUSE_PUBLIC_KEY=${LANGFUSE_PUBLIC_KEY}
      - LANGFUSE_SECRET_KEY=${LANGFUSE_SECRET_KEY}
      - LANGFUSE_HOST=${LANGFUSE_HOST:-http://langfuse-web:3000}

  ####################################################################################################
  #                                      MCP WEBEX                                                    #
  ####################################################################################################
  mcp-webex:
    image: ghcr.io/cnoe-io/mcp-webex:${IMAGE_TAG:-latest}
    # build:
    #   context: ai_platform_engineering/agents/webex
    #   dockerfile: build/Dockerfile.mcp
    container_name: mcp-webex
    profiles:
      - slim
      - p2p
      - p2p-tracing
      - slim-tracing
    env_file:
      - .env
    ports:
      - "18012:8000"
    environment:
      - MCP_MODE=${MCP_MODE:-http}
      - MCP_HOST=0.0.0.0
      - MCP_PORT=8000

  ####################################################################################################
  #                                      AGENT BACKSTAGE A2A P2P                                     #
  ####################################################################################################
  backstage-agent-forge:
    image: ghcr.io/cnoe-io/backstage-plugin-agent-forge:latest
    container_name: backstage-agent-forge
    ports:
      - "13000:3000"
  ####################################################################################################
  #                                          KB-RAG SERVICES                                         #
  ####################################################################################################
  kb-rag-agent:
    image: ghcr.io/cnoe-io/kb-rag-agent-a2a:latest
    container_name: kb-rag
    profiles:
      - kb-rag
    depends_on:
      - milvus-standalone
    volumes:
      - ./.env:/app/.env
    ports:
      - "8010:8000"
  kb-rag-server:
    build:
      context: ai_platform_engineering/knowledge_bases/rag
      dockerfile: build/Dockerfile.server
    container_name: kb-rag-server
    profiles:
      - kb-rag
    depends_on:
      - milvus-standalone
      - kb-rag-redis
    volumes:
      - ./.env:/app/.env
    ports:
      - "9446:9446"
    environment:
      - REDIS_URL=redis://kb-rag-redis:6379/0
  kb-rag-web:
    build:
      context: ai_platform_engineering/knowledge_bases/rag
      dockerfile: build/Dockerfile.web
    container_name: kb-rag-web
    profiles:
      - kb-rag
    depends_on:
      - kb-rag-server
    ports:
      - "9447:80"
  milvus-standalone:
    container_name: milvus-standalone
    image: milvusdb/milvus:v2.6.0
    command: ["milvus", "run", "standalone"]
    profiles:
      - kb-rag
    security_opt:
      - seccomp:unconfined
    environment:
      MINIO_REGION: us-east-1
      ETCD_ENDPOINTS: etcd:2379
      MINIO_ADDRESS: milvus-minio:9000
      LOG_LEVEL: error
    volumes:
      - ${DOCKER_VOLUME_DIRECTORY:-.}/volumes/milvus:/var/lib/milvus
    healthcheck:
      test: ["CMD", "curl", "-f", "http://localhost:9091/healthz"]
      interval: 30s
      start_period: 90s
      timeout: 20s
      retries: 3
    ports:
      - "19530:19530"
      - "9091:9091"
    depends_on:
      - etcd
      - milvus-minio
  etcd:
    container_name: milvus-etcd
    image: quay.io/coreos/etcd:v3.5.18
    profiles:
      - kb-rag
    environment:
      - ETCD_AUTO_COMPACTION_MODE=revision
      - ETCD_AUTO_COMPACTION_RETENTION=1000
      - ETCD_QUOTA_BACKEND_BYTES=4294967296
      - ETCD_SNAPSHOT_COUNT=50000
    volumes:
      - ${DOCKER_VOLUME_DIRECTORY:-.}/volumes/etcd:/etcd
    command: etcd -advertise-client-urls=http://etcd:2379 -listen-client-urls http://0.0.0.0:2379 --data-dir /etcd
    healthcheck:
      test: ["CMD", "etcdctl", "endpoint", "health"]
      interval: 30s
      timeout: 20s
      retries: 3

  milvus-minio:
    container_name: milvus-minio
    image: minio/minio:RELEASE.2024-05-28T17-19-04Z
    profiles:
      - kb-rag
    environment:
      MINIO_ACCESS_KEY: minioadmin
      MINIO_SECRET_KEY: minioadmin
    ports:
      - "9001:9001"
      - "9000:9000"
    volumes:
      - ${DOCKER_VOLUME_DIRECTORY:-.}/volumes/minio:/minio_data
    command: minio server /minio_data --console-address ":9001"
    healthcheck:
      test: ["CMD", "curl", "-f", "http://localhost:9000/minio/health/live"]
      interval: 30s
      timeout: 20s
      retries: 3

  kb-rag-redis:
    image: redis:7.2-alpine
    container_name: kb-rag-redis
    profiles:
      - kb-rag
    ports:
      - "6379:6379"
    volumes:
      - ${DOCKER_VOLUME_DIRECTORY:-.}/volumes/kb-rag-redis:/data
    command: >
      redis-server 
      --appendonly yes 
      --save 60 1 
      --maxmemory 256mb 
      --maxmemory-policy allkeys-lru
    healthcheck:
      test: ["CMD", "redis-cli", "ping"]
      interval: 30s
      timeout: 3s
      retries: 3
    restart: unless-stopped



  ####################################################################################################
  #                                      LANGFUSE TRACING SERVICES                                   #
  ####################################################################################################
  # Langfuse Tracing Services (use ENABLE_TRACING=true and --profile=tracing to enable)
  # Reference: https://github.com/langfuse/langfuse/blob/main/docker-compose.yml
  langfuse-worker:
    image: langfuse/langfuse-worker:3
    container_name: langfuse-worker
    restart: always
    profiles:
      - tracing
      - p2p-tracing
      - slim-tracing
    depends_on:
      langfuse-postgres:
        condition: service_healthy
      langfuse-minio:
        condition: service_healthy
      langfuse-redis:
        condition: service_healthy
      langfuse-clickhouse:
        condition: service_healthy
    ports:
      - "127.0.0.1:3030:3030"
    environment:
      DATABASE_URL: postgresql://postgres:postgres@langfuse-postgres:5432/postgres
      SALT: "mysalt"
      ENCRYPTION_KEY: "0000000000000000000000000000000000000000000000000000000000000000"
      CLICKHOUSE_MIGRATION_URL: clickhouse://langfuse-clickhouse:9000
      CLICKHOUSE_URL: http://langfuse-clickhouse:8123
      CLICKHOUSE_USER: clickhouse
      CLICKHOUSE_PASSWORD: clickhouse
      CLICKHOUSE_CLUSTER_ENABLED: "false"
      # S3 Event Upload Configuration (Required for tracing)
      LANGFUSE_S3_EVENT_UPLOAD_BUCKET: langfuse
      LANGFUSE_S3_EVENT_UPLOAD_REGION: us-east-1
      LANGFUSE_S3_EVENT_UPLOAD_ACCESS_KEY_ID: minio
      LANGFUSE_S3_EVENT_UPLOAD_SECRET_ACCESS_KEY: miniosecret
      LANGFUSE_S3_EVENT_UPLOAD_ENDPOINT: http://langfuse-minio:9000
      LANGFUSE_S3_EVENT_UPLOAD_FORCE_PATH_STYLE: "true"
      LANGFUSE_S3_EVENT_UPLOAD_PREFIX: "events/"
      # S3 Media Upload Configuration
      LANGFUSE_S3_MEDIA_UPLOAD_BUCKET: langfuse
      LANGFUSE_S3_MEDIA_UPLOAD_REGION: us-east-1
      LANGFUSE_S3_MEDIA_UPLOAD_ACCESS_KEY_ID: minio
      LANGFUSE_S3_MEDIA_UPLOAD_SECRET_ACCESS_KEY: miniosecret
      LANGFUSE_S3_MEDIA_UPLOAD_ENDPOINT: http://langfuse-minio:9000
      LANGFUSE_S3_MEDIA_UPLOAD_FORCE_PATH_STYLE: "true"
      LANGFUSE_S3_MEDIA_UPLOAD_PREFIX: "media/"
      REDIS_HOST: langfuse-redis
      REDIS_AUTH: myredissecret

  langfuse-web:
    image: langfuse/langfuse:3
    container_name: langfuse-web
    restart: always
    profiles:
      - tracing
      - p2p-tracing
      - slim-tracing
    depends_on:
      langfuse-postgres:
        condition: service_healthy
      langfuse-minio:
        condition: service_healthy
      langfuse-redis:
        condition: service_healthy
      langfuse-clickhouse:
        condition: service_healthy
    ports:
      - "3000:3000"
    environment:
      DATABASE_URL: postgresql://postgres:postgres@langfuse-postgres:5432/postgres
      SALT: "mysalt"
      ENCRYPTION_KEY: "0000000000000000000000000000000000000000000000000000000000000000"
      CLICKHOUSE_MIGRATION_URL: clickhouse://langfuse-clickhouse:9000
      CLICKHOUSE_URL: http://langfuse-clickhouse:8123
      CLICKHOUSE_USER: clickhouse
      CLICKHOUSE_PASSWORD: clickhouse
      CLICKHOUSE_CLUSTER_ENABLED: "false"
      # S3 Event Upload Configuration (Required for tracing)
      LANGFUSE_S3_EVENT_UPLOAD_BUCKET: langfuse
      LANGFUSE_S3_EVENT_UPLOAD_REGION: us-east-1
      LANGFUSE_S3_EVENT_UPLOAD_ACCESS_KEY_ID: minio
      LANGFUSE_S3_EVENT_UPLOAD_SECRET_ACCESS_KEY: miniosecret
      LANGFUSE_S3_EVENT_UPLOAD_ENDPOINT: http://langfuse-minio:9000
      LANGFUSE_S3_EVENT_UPLOAD_FORCE_PATH_STYLE: "true"
      LANGFUSE_S3_EVENT_UPLOAD_PREFIX: "events/"
      # S3 Media Upload Configuration
      LANGFUSE_S3_MEDIA_UPLOAD_BUCKET: langfuse
      LANGFUSE_S3_MEDIA_UPLOAD_REGION: us-east-1
      LANGFUSE_S3_MEDIA_UPLOAD_ACCESS_KEY_ID: minio
      LANGFUSE_S3_MEDIA_UPLOAD_SECRET_ACCESS_KEY: miniosecret
      LANGFUSE_S3_MEDIA_UPLOAD_ENDPOINT: http://langfuse-minio:9000
      LANGFUSE_S3_MEDIA_UPLOAD_FORCE_PATH_STYLE: "true"
      LANGFUSE_S3_MEDIA_UPLOAD_PREFIX: "media/"
      REDIS_HOST: langfuse-redis
      REDIS_AUTH: myredissecret
      NEXTAUTH_URL: http://localhost:3000
      NEXTAUTH_SECRET: mysecret

  langfuse-clickhouse:
    image: clickhouse/clickhouse-server
    container_name: langfuse-clickhouse
    restart: always
    profiles:
      - tracing
      - p2p-tracing
      - slim-tracing
    user: "101:101"
    environment:
      CLICKHOUSE_DB: default
      CLICKHOUSE_USER: clickhouse
      CLICKHOUSE_PASSWORD: clickhouse
    volumes:
      - langfuse_clickhouse_data:/var/lib/clickhouse
      - langfuse_clickhouse_logs:/var/log/clickhouse-server
    ports:
      - "127.0.0.1:8123:8123"
      - "127.0.0.1:9000:9000"
    healthcheck:
      test: wget --no-verbose --tries=1 --spider http://localhost:8123/ping || exit 1
      interval: 5s
      timeout: 5s
      retries: 10
      start_period: 1s

  langfuse-minio:
    image: minio/minio
    container_name: langfuse-minio
    restart: always
    profiles:
      - tracing
      - p2p-tracing
      - slim-tracing
    entrypoint: sh
    command: -c 'mkdir -p /data/langfuse && minio server --address ":9000" --console-address ":9001" /data'
    environment:
      MINIO_ROOT_USER: minio
      MINIO_ROOT_PASSWORD: miniosecret
    ports:
      - "9090:9000"
      - "127.0.0.1:9091:9001"
    volumes:
      - langfuse_minio_data:/data
    healthcheck:
      test: ["CMD", "mc", "ready", "local"]
      interval: 1s
      timeout: 5s
      retries: 5
      start_period: 1s

  langfuse-redis:
    image: redis:7
    container_name: langfuse-redis
    restart: always
    profiles:
      - tracing
      - p2p-tracing
      - slim-tracing
    command: >
      --requirepass ${REDIS_AUTH:-myredissecret}
    ports:
      - "127.0.0.1:6379:6379"
    healthcheck:
      test: ["CMD", "redis-cli", "ping"]
      interval: 3s
      timeout: 10s
      retries: 10

  langfuse-postgres:
    image: postgres:15
    container_name: langfuse-postgres
    restart: always
    profiles:
      - tracing
      - p2p-tracing
      - slim-tracing
    healthcheck:
      test: ["CMD-SHELL", "pg_isready -U postgres"]
      interval: 3s
      timeout: 3s
      retries: 10
    environment:
      POSTGRES_USER: postgres
      POSTGRES_PASSWORD: postgres
      POSTGRES_DB: postgres
    ports:
      - "127.0.0.1:5432:5432"
    volumes:
      - langfuse_postgres_data:/var/lib/postgresql/data

volumes:
  langfuse_postgres_data:
    driver: local
  langfuse_clickhouse_data:
    driver: local
  langfuse_clickhouse_logs:
    driver: local
  langfuse_minio_data:
    driver: local
  milvus_etcd:
    driver: local
  milvus_minio:
    driver: local
  milvus_data:
    driver: local<|MERGE_RESOLUTION|>--- conflicted
+++ resolved
@@ -4,12 +4,6 @@
   ####################################################################################################
   platform-engineer-p2p:
     image: ghcr.io/cnoe-io/ai-platform-engineering:${IMAGE_TAG:-stable}
-<<<<<<< HEAD
-    # build:
-    #   context: .
-    #   dockerfile: build/Dockerfile
-=======
->>>>>>> 6ecbb95e
     container_name: platform-engineer-p2p
     volumes:
       - .env:/app/.env
@@ -220,13 +214,7 @@
   #                                      AGENT AWS A2A P2P                                           #
   ####################################################################################################
   agent-aws-p2p:
-<<<<<<< HEAD
     image: ghcr.io/cnoe-io/agent-aws:${IMAGE_TAG:-latest}
-=======
-    build:
-      context: ./ai_platform_engineering/agents/aws
-      dockerfile: build/Dockerfile.a2a
->>>>>>> 6ecbb95e
     container_name: agent-aws-p2p
     profiles:
       - p2p
