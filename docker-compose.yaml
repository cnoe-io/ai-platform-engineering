services:
  ####################################################################################################
  #                                 AI Platform Engineer A2A P2P                                  #
  ####################################################################################################
  platform-engineer-p2p:
    image: ghcr.io/cnoe-io/ai-platform-engineering:${IMAGE_TAG:-stable}
    container_name: platform-engineer-p2p
    volumes:
      - .env:/app/.env
      - ./prompt_config.yaml:/app/prompt_config.yaml
      # - ./ai_platform_engineering:/app/ai_platform_engineering
    depends_on:
      - agent-argocd-p2p
      - agent-backstage-p2p
      - agent-confluence-p2p
      - agent-github-p2p
      - agent-jira-p2p
      - agent-pagerduty-p2p
      - agent-slack-p2p
      - agent-weather-p2p
    profiles:
      - p2p
      - p2p-tracing
    env_file:
      - .env
    ports:
      # Expose the AI Platform Engineer agent on port 8000
      - "8000:8000"
    environment:
      - A2A_TRANSPORT=p2p
      - ARGOCD_AGENT_HOST=agent-argocd-p2p
      - BACKSTAGE_AGENT_HOST=agent-backstage-p2p
      - CONFLUENCE_AGENT_HOST=agent-confluence-p2p
      - JIRA_AGENT_HOST=agent-jira-p2p
      - GITHUB_AGENT_HOST=agent-github-p2p
      - PAGERDUTY_AGENT_HOST=agent-pagerduty-p2p
      - SLACK_AGENT_HOST=agent-slack-p2p
      - KOMODOR_AGENT_HOST=agent-komodor-p2p
<<<<<<< HEAD
      - WEATHER_AGENT_HOST=agent-weather-p2p
=======
      - KB_RAG_AGENT_HOST=kb-rag
>>>>>>> 84a3897b
      # Uncomment this once the stable GHCR image includes tracing evaluation support
      - ENABLE_TRACING=${ENABLE_TRACING:-false}
      - LANGFUSE_PUBLIC_KEY=${LANGFUSE_PUBLIC_KEY:-NOT_SET}
      - LANGFUSE_SECRET_KEY=${LANGFUSE_SECRET_KEY:-NOT_SET}
      - LANGFUSE_HOST=${LANGFUSE_HOST:-http://langfuse-web:3000}
      - LANGFUSE_SESSION_ID=${LANGFUSE_SESSION_ID:-platform-engineer}
      - LANGFUSE_USER_ID=${LANGFUSE_USER_ID:-platform-engineer}
    command: platform-engineer
  # AI Platform Engineer Multi-Agent System (local build for tracing)
  # TODO: Remove this local build service once the stable GHCR image includes tracing evaluation support
  ####################################################################################################
  #                                            AI Platform Engineer (tracing)                      #
  ####################################################################################################
  platform-engineer-slim:
    image: ghcr.io/cnoe-io/ai-platform-engineering:${IMAGE_TAG:-stable}
    container_name: platform-engineer-slim
    volumes:
      - .env:/app/.env
      - ./prompt_config.yaml:/app/prompt_config.yaml
    profiles:
      - slim
      - slim-tracing
    depends_on:
      - slim-dataplane
      - agent-argocd-slim
      - agent-backstage-slim
      - agent-confluence-slim
      - agent-github-slim
      - agent-jira-slim
      - agent-komodor-slim
      - agent-pagerduty-slim
      - agent-slack-slim
      - agent-weather-slim
    env_file:
      - .env
    ports:
      # Expose the AI Platform Engineer agent on port 8000
      - "8000:8000"
    environment:
      - A2A_TRANSPORT=slim
      - ARGOCD_AGENT_HOST=agent-argocd-slim
      - BACKSTAGE_AGENT_HOST=agent-backstage-slim
      - CONFLUENCE_AGENT_HOST=agent-confluence-slim
      - GITHUB_AGENT_HOST=agent-github-slim
      - JIRA_AGENT_HOST=agent-jira-slim
      - KOMODOR_AGENT_HOST=agent-komodor-slim
      - PAGERDUTY_AGENT_HOST=agent-pagerduty-slim
      - SLACK_AGENT_HOST=agent-slack-slim
      - WEBEX_AGENT_HOST=agent-webex-slim
      - WEATHER_AGENT_HOST=agent-weather-slim
      # Enable Komodor
      - ENABLE_KOMODOR=true
      # Tracing configuration (will be read from .env if ENABLE_TRACING=true)
      - ENABLE_TRACING=${ENABLE_TRACING:-false}
      - LANGFUSE_PUBLIC_KEY=${LANGFUSE_PUBLIC_KEY:-NOT_SET}
      - LANGFUSE_SECRET_KEY=${LANGFUSE_SECRET_KEY:-NOT_SET}
      - LANGFUSE_HOST=${LANGFUSE_HOST:-http://langfuse-web:3000}
      - LANGFUSE_SESSION_ID=${LANGFUSE_SESSION_ID:-platform-engineer}
      - LANGFUSE_USER_ID=${LANGFUSE_USER_ID:-platform-engineer}
    command: platform-engineer

  ####################################################################################################
  #                                            SLIM Dataplane and control plane                      #
  ####################################################################################################
  slim-dataplane:
    image: ghcr.io/agntcy/slim:0.3.15
    container_name: slim-dataplane
    profiles:
      - slim
      - slim-tracing
    ports:
      - "46357:46357"
    environment:
      - PASSWORD=${SLIM_GATEWAY_PASSWORD:-dummy_password}
      - CONFIG_PATH=/config.yaml
    volumes:
      - ./slim-config.yaml:/config.yaml
    command: ["/slim", "--config", "/config.yaml"]
  slim-control-plane:
    image: ghcr.io/agntcy/slim/control-plane:0.0.1
    container_name: slim-control-plane
    profiles:
      - slim
      - slim-tracing
    ports:
      - "50051:50051"
      - "50052:50052"
    environment:
      - PASSWORD=${SLIM_GATEWAY_PASSWORD:-dummy_password}
      - CONFIG_PATH=/config.yaml
    volumes:
      - ./slim-config.yaml:/config.yaml
    command: ["/slim", "--config", "/config.yaml"]

  ####################################################################################################
  #                                           MCP ARGOCD                                            #
  ####################################################################################################
  mcp-argocd:
    image: ghcr.io/cnoe-io/mcp-argocd:${IMAGE_TAG:-stable}
    container_name: mcp-argocd
    profiles:
      - p2p
      - slim
      - p2p-tracing
      - slim-tracing
    env_file:
      - .env
    ports:
      - "18000:8000"
    environment:
      - MCP_MODE=${MCP_MODE:-http}
      - MCP_HOST=0.0.0.0
      - MCP_PORT=8000

  ####################################################################################################
  #                                      AGENT ARGOCD A2A over SLIM                                  #
  ####################################################################################################
  agent-argocd-slim:
    image: ghcr.io/cnoe-io/agent-argocd:${IMAGE_TAG:-stable}
    container_name: agent-argocd-slim
    profiles:
      - slim
      - slim-tracing
    depends_on:
      - mcp-argocd
    volumes:
      - ./.env:/app/.env
    ports:
      - "8001:8000"
    environment:
      - A2A_TRANSPORT=slim
      - MCP_MODE=${MCP_MODE:-http}
      - MCP_PORT=8000
      - MCP_HOST=mcp-argocd
      - ENABLE_TRACING=${ENABLE_TRACING:-false}
      - LANGFUSE_PUBLIC_KEY=${LANGFUSE_PUBLIC_KEY}
      - LANGFUSE_SECRET_KEY=${LANGFUSE_SECRET_KEY}
      - LANGFUSE_HOST=${LANGFUSE_HOST:-http://langfuse-web:3000}

  ####################################################################################################
  #                                      AGENT ARGOCD A2A P2P                                        #
  ####################################################################################################
  agent-argocd-p2p:
    image: ghcr.io/cnoe-io/agent-argocd:${IMAGE_TAG:-stable}
    container_name: agent-argocd-p2p
    profiles:
      - p2p
      - p2p-tracing
    depends_on:
      - mcp-argocd
    volumes:
      - ./.env:/app/.env
    ports:
      - "8001:8000"
    environment:
      - A2A_TRANSPORT=p2p
      - MCP_MODE=${MCP_MODE:-http}
      - MCP_PORT=8000
      - MCP_HOST=mcp-argocd
      - ENABLE_TRACING=${ENABLE_TRACING:-false}
      - LANGFUSE_PUBLIC_KEY=${LANGFUSE_PUBLIC_KEY}
      - LANGFUSE_SECRET_KEY=${LANGFUSE_SECRET_KEY}
      - LANGFUSE_HOST=${LANGFUSE_HOST:-http://langfuse-web:3000}

  ####################################################################################################
  #                                      AGENT BACKSTAGE A2A over SLIM                               #
  ####################################################################################################
  agent-backstage-slim:
    image: ghcr.io/cnoe-io/agent-backstage:${IMAGE_TAG:-stable}
    container_name: agent-backstage-slim
    profiles:
      - slim
      - slim-tracing
    volumes:
      - ./.env:/app/.env
    depends_on:
      - slim-dataplane
    ports:
      - "8002:8000"
    environment:
      - A2A_TRANSPORT=slim
      - MCP_MODE=${MCP_MODE:-http}
      - MCP_PORT=8000
      - MCP_HOST=mcp-backstage
      - ENABLE_TRACING=${ENABLE_TRACING:-false}
      - LANGFUSE_PUBLIC_KEY=${LANGFUSE_PUBLIC_KEY}
      - LANGFUSE_SECRET_KEY=${LANGFUSE_SECRET_KEY}
      - LANGFUSE_HOST=${LANGFUSE_HOST:-http://langfuse-web:3000}

  ####################################################################################################
  #                                      AGENT BACKSTAGE A2A P2P                                     #
  ####################################################################################################
  agent-backstage-p2p:
    image: ghcr.io/cnoe-io/agent-backstage:${IMAGE_TAG:-stable}
    container_name: agent-backstage-p2p
    profiles:
      - p2p
      - p2p-tracing
    volumes:
      - ./.env:/app/.env
    ports:
      - "8002:8000"
    environment:
      - A2A_TRANSPORT=p2p
      - MCP_MODE=${MCP_MODE:-http}
      - MCP_PORT=8000
      - MCP_HOST=mcp-backstage
      - ENABLE_TRACING=${ENABLE_TRACING:-false}
      - LANGFUSE_PUBLIC_KEY=${LANGFUSE_PUBLIC_KEY}
      - LANGFUSE_SECRET_KEY=${LANGFUSE_SECRET_KEY}
      - LANGFUSE_HOST=${LANGFUSE_HOST:-http://langfuse-web:3000}

  ####################################################################################################
  #                                      MCP BACKSTAGE                                               #
  ####################################################################################################
  mcp-backstage:
    image: ghcr.io/cnoe-io/mcp-backstage:${IMAGE_TAG:-stable}
    container_name: mcp-backstage
    profiles:
      - slim
      - p2p
      - p2p-tracing
      - slim-tracing
    env_file:
      - .env
    ports:
      - "18001:8000"
    environment:
      - MCP_MODE=${MCP_MODE:-http}
      - MCP_HOST=0.0.0.0
      - MCP_PORT=8000

  ####################################################################################################
  #                                      AGENT CONFLUENCE A2A over SLIM                              #
  ####################################################################################################

  agent-confluence-slim:
    image: ghcr.io/cnoe-io/agent-confluence:${IMAGE_TAG:-stable}
    container_name: agent-confluence-slim
    profiles:
      - slim
      - slim-tracing
    depends_on:
      - slim-dataplane
    volumes:
      - ./.env:/app/.env
    ports:
      - "8003:8000"
    environment:
      - A2A_TRANSPORT=slim
      - MCP_MODE=${MCP_MODE:-http}
      - MCP_PORT=8000
      - MCP_HOST=mcp-confluence
      - ENABLE_TRACING=${ENABLE_TRACING:-false}
      - LANGFUSE_PUBLIC_KEY=${LANGFUSE_PUBLIC_KEY}
      - LANGFUSE_SECRET_KEY=${LANGFUSE_SECRET_KEY}
      - LANGFUSE_HOST=${LANGFUSE_HOST:-http://langfuse-web:3000}

  ####################################################################################################
  #                                      AGENT CONFLUENCE A2A P2P                                    #
  ####################################################################################################
  agent-confluence-p2p:
    image: ghcr.io/cnoe-io/agent-confluence:${IMAGE_TAG:-stable}
    container_name: agent-confluence-p2p
    profiles:
      - p2p
      - p2p-tracing
    volumes:
      - ./.env:/app/.env
    ports:
      - "8003:8000"
    environment:
      - A2A_TRANSPORT=p2p
      - MCP_MODE=${MCP_MODE:-http}
      - MCP_PORT=8000
      - MCP_HOST=mcp-confluence
      - ENABLE_TRACING=${ENABLE_TRACING:-false}
      - LANGFUSE_PUBLIC_KEY=${LANGFUSE_PUBLIC_KEY}
      - LANGFUSE_SECRET_KEY=${LANGFUSE_SECRET_KEY}
      - LANGFUSE_HOST=${LANGFUSE_HOST:-http://langfuse-web:3000}

  ####################################################################################################
  #                                      MCP CONFLUENCE                                             #
  ####################################################################################################
  mcp-confluence:
    image: ghcr.io/cnoe-io/mcp-confluence:${IMAGE_TAG:-stable}
    container_name: mcp-confluence
    profiles:
      - slim
      - p2p
      - p2p-tracing
      - slim-tracing
    env_file:
      - .env
    ports:
      - "18002:8000"
    environment:
      - MCP_MODE=${MCP_MODE:-http}
      - MCP_HOST=0.0.0.0
      - MCP_PORT=8000

  ####################################################################################################
  #                                      AGENT GITHUB A2A over SLIM                                  #
  ####################################################################################################
  agent-github-slim:
    image: ghcr.io/cnoe-io/agent-github:${IMAGE_TAG:-stable}
    container_name: agent-github-slim
    profiles:
      - slim
      - slim-tracing
    depends_on:
      - slim-dataplane
    volumes:
      - /var/run/docker.sock:/var/run/docker.sock
      - ./.env:/app/.env
    ports:
      - "8004:8000"
    environment:
      - A2A_TRANSPORT=slim
      - MCP_MODE=${MCP_MODE:-http}
      - ENABLE_TRACING=${ENABLE_TRACING:-false}
      - LANGFUSE_PUBLIC_KEY=${LANGFUSE_PUBLIC_KEY}
      - LANGFUSE_SECRET_KEY=${LANGFUSE_SECRET_KEY}
      - LANGFUSE_HOST=${LANGFUSE_HOST:-http://langfuse-web:3000}
      - LANGFUSE_SESSION_ID=${LANGFUSE_SESSION_ID:-github-agent}
      - LANGFUSE_USER_ID=${LANGFUSE_USER_ID:-github-agent}

  ####################################################################################################
  #                                      AGENT GITHUB A2A P2P                                        #
  ####################################################################################################
  agent-github-p2p:
    image: ghcr.io/cnoe-io/agent-github:${IMAGE_TAG:-stable}
    container_name: agent-github-p2p
    profiles:
      - p2p
      - p2p-tracing
    volumes:
      - ./.env:/app/.env
      - /var/run/docker.sock:/var/run/docker.sock
    ports:
      - "8004:8000"
    environment:
      - A2A_TRANSPORT=p2p
      - MCP_MODE=${MCP_MODE:-http}
      - MCP_PORT=8000
      - MCP_HOST=mcp-github
      - ENABLE_TRACING=${ENABLE_TRACING:-false}
      - LANGFUSE_PUBLIC_KEY=${LANGFUSE_PUBLIC_KEY}
      - LANGFUSE_SECRET_KEY=${LANGFUSE_SECRET_KEY}

  ####################################################################################################
  #                                      AGENT JIRA SLIM                                             #
  ####################################################################################################
  agent-jira-slim:
    image: ghcr.io/cnoe-io/agent-jira:${IMAGE_TAG:-stable}
    container_name: agent-jira-slim
    profiles:
      - slim
      - slim-tracing
    depends_on:
      - slim-dataplane
    volumes:
      - ./.env:/app/.env
    ports:
      - "8005:8000"
    environment:
      - A2A_TRANSPORT=slim
      - MCP_MODE=${MCP_MODE:-http}
      - MCP_PORT=8000
      - MCP_HOST=mcp-jira
      - ENABLE_TRACING=${ENABLE_TRACING:-false}
      - LANGFUSE_PUBLIC_KEY=${LANGFUSE_PUBLIC_KEY}
      - LANGFUSE_SECRET_KEY=${LANGFUSE_SECRET_KEY}
      - LANGFUSE_HOST=${LANGFUSE_HOST:-http://langfuse-web:3000}
      - LANGFUSE_SESSION_ID=${LANGFUSE_SESSION_ID:-jira-agent}
      - LANGFUSE_USER_ID=${LANGFUSE_USER_ID:-jira-agent}

  ####################################################################################################
  #                                      AGENT JIRA A2A P2P                                          #
  ####################################################################################################
  agent-jira-p2p:
    image: ghcr.io/cnoe-io/agent-jira:${IMAGE_TAG:-stable}
    container_name: agent-jira-p2p
    profiles:
      - p2p
      - p2p-tracing
    volumes:
      - ./.env:/app/.env
    ports:
      - "8005:8000"
    environment:
      - A2A_TRANSPORT=p2p
      - MCP_MODE=${MCP_MODE:-http}
      - MCP_PORT=8000
      - MCP_HOST=mcp-jira
      - ENABLE_TRACING=${ENABLE_TRACING:-false}
      - LANGFUSE_PUBLIC_KEY=${LANGFUSE_PUBLIC_KEY}
      - LANGFUSE_SECRET_KEY=${LANGFUSE_SECRET_KEY}
      - LANGFUSE_HOST=${LANGFUSE_HOST:-http://langfuse-web:3000}
      - LANGFUSE_SESSION_ID=${LANGFUSE_SESSION_ID:-jira-agent}

  ####################################################################################################
  #                                      MCP JIRA                                                    #
  ####################################################################################################
  mcp-jira:
    image: ghcr.io/cnoe-io/mcp-jira:${IMAGE_TAG:-stable}
    container_name: mcp-jira
    profiles:
      - slim
      - p2p
      - p2p-tracing
      - slim-tracing
    env_file:
      - .env
    ports:
      - "18003:8000"
    environment:
      - MCP_MODE=${MCP_MODE:-http}
      - MCP_HOST=0.0.0.0
      - MCP_PORT=8000

  ####################################################################################################
  #                                      AGENT KOMODOR A2A over SLIM                                 #
  ####################################################################################################
  agent-komodor-slim:
    image: ghcr.io/cnoe-io/agent-komodor:${IMAGE_TAG:-stable}
    container_name: agent-komodor-slim
    profiles:
      - slim
      - slim-tracing
    depends_on:
      - slim-dataplane
    volumes:
      - ./.env:/app/.env
    ports:
      - "8006:8000"
    environment:
      - A2A_TRANSPORT=slim
      - MCP_MODE=${MCP_MODE:-http}
      - MCP_PORT=8000
      - MCP_HOST=mcp-komodor
      - ENABLE_TRACING=${ENABLE_TRACING:-false}
      - LANGFUSE_PUBLIC_KEY=${LANGFUSE_PUBLIC_KEY}
      - LANGFUSE_SECRET_KEY=${LANGFUSE_SECRET_KEY}
      - LANGFUSE_HOST=${LANGFUSE_HOST:-http://langfuse-web:3000}

  ####################################################################################################
  #                                      AGENT KOMODOR A2A P2P                                       #
  ####################################################################################################
  agent-komodor-p2p:
    image: ghcr.io/cnoe-io/agent-komodor:${IMAGE_TAG:-stable}
    container_name: agent-komodor-p2p
    profiles:
      - p2p
      - p2p-tracing
    volumes:
      - ./.env:/app/.env
    ports:
      - "8006:8000"
    environment:
      - A2A_TRANSPORT=p2p
      - MCP_MODE=${MCP_MODE:-http}
      - MCP_PORT=8000
      - MCP_HOST=mcp-komodor
      - ENABLE_TRACING=${ENABLE_TRACING:-false}
      - LANGFUSE_PUBLIC_KEY=${LANGFUSE_PUBLIC_KEY}
      - LANGFUSE_SECRET_KEY=${LANGFUSE_SECRET_KEY}
      - LANGFUSE_HOST=${LANGFUSE_HOST:-http://langfuse-web:3000}

  ####################################################################################################
  #                                      MCP KOMODOR                                                 #
  ####################################################################################################
  mcp-komodor:
    image: ghcr.io/cnoe-io/mcp-komodor:${IMAGE_TAG:-stable}
    container_name: mcp-komodor
    profiles:
      - slim
      - p2p
      - p2p-tracing
      - slim-tracing
    env_file:
      - .env
    ports:
      - "18004:8000"
    environment:
      - MCP_MODE=${MCP_MODE:-http}
      - MCP_HOST=0.0.0.0
      - MCP_PORT=8000

  ####################################################################################################
  #                                      AGENT PAGERDUTY A2A over SLIM                               #
  ####################################################################################################
  agent-pagerduty-slim:
    image: ghcr.io/cnoe-io/agent-pagerduty:${IMAGE_TAG:-stable}
    profiles:
      - slim
      - slim-tracing
    depends_on:
      - slim-dataplane
    volumes:
      - ./.env:/app/.env
    ports:
      - "8007:8000"
    environment:
      - A2A_TRANSPORT=slim
      - MCP_MODE=${MCP_MODE:-http}
      - MCP_PORT=8000
      - MCP_HOST=mcp-pagerduty
      - ENABLE_TRACING=${ENABLE_TRACING:-false}
      - LANGFUSE_PUBLIC_KEY=${LANGFUSE_PUBLIC_KEY}
      - LANGFUSE_SECRET_KEY=${LANGFUSE_SECRET_KEY}
      - LANGFUSE_HOST=${LANGFUSE_HOST:-http://langfuse-web:3000}

  ####################################################################################################
  #                                      AGENT PAGERDUTY A2A P2P                                     #
  ####################################################################################################
  agent-pagerduty-p2p:
    image: ghcr.io/cnoe-io/agent-pagerduty:${IMAGE_TAG:-stable}
    container_name: agent-pagerduty-p2p
    profiles:
      - p2p
      - p2p-tracing
    volumes:
      - ./.env:/app/.env
    ports:
      - "8007:8000"


    environment:
      - A2A_TRANSPORT=p2p
      - MCP_MODE=${MCP_MODE:-http}
      - MCP_PORT=8000
      - MCP_HOST=mcp-pagerduty
      - ENABLE_TRACING=${ENABLE_TRACING:-false}
      - LANGFUSE_PUBLIC_KEY=${LANGFUSE_PUBLIC_KEY}
      - LANGFUSE_SECRET_KEY=${LANGFUSE_SECRET_KEY}
      - LANGFUSE_HOST=${LANGFUSE_HOST:-http://langfuse-web:3000}

  ####################################################################################################
  #                                      MCP PAGERDUTY                                             #
  ####################################################################################################
  mcp-pagerduty:
    image: ghcr.io/cnoe-io/mcp-pagerduty:${IMAGE_TAG:-stable}
    container_name: mcp-pagerduty
    profiles:
      - p2p
      - slim
      - p2p-tracing
      - slim-tracing
    env_file:
      - .env
    ports:
      - "18005:8000"
    environment:
      - MCP_MODE=${MCP_MODE:-http}
      - MCP_HOST=0.0.0.0
      - MCP_PORT=8000

  ####################################################################################################
  #                                      AGENT SLACK A2A over SLIM                                   #
  ####################################################################################################
  agent-slack-slim:
    image: ghcr.io/cnoe-io/agent-slack:${IMAGE_TAG:-stable}
    container_name: agent-slack-slim
    profiles:
      - slim
      - slim-tracing
    depends_on:
      - slim-dataplane
    volumes:
      - ./.env:/app/.env
    ports:
      - "8008:8000"
    environment:
      - A2A_TRANSPORT=slim
      - MCP_MODE=${MCP_MODE:-http}
      - MCP_PORT=8000
      - MCP_HOST=mcp-slack
      - ENABLE_TRACING=${ENABLE_TRACING:-false}
      - LANGFUSE_PUBLIC_KEY=${LANGFUSE_PUBLIC_KEY}
      - LANGFUSE_SECRET_KEY=${LANGFUSE_SECRET_KEY}
      - LANGFUSE_HOST=${LANGFUSE_HOST:-http://langfuse-web:3000}
      - LANGFUSE_SESSION_ID=${LANGFUSE_SESSION_ID:-slack-agent}
      - LANGFUSE_USER_ID=${LANGFUSE_USER_ID:-slack-agent}

  ####################################################################################################
  #                                      AGENT SLACK A2A P2P                                         #
  ####################################################################################################
  agent-slack-p2p:
    image: ghcr.io/cnoe-io/agent-slack:${IMAGE_TAG:-stable}
    container_name: agent-slack-p2p
    profiles:
      - p2p
      - p2p-tracing
    volumes:
      - ./.env:/app/.env
    ports:
      - "8008:8000"
    environment:
      - A2A_TRANSPORT=p2p
      - MCP_MODE=${MCP_MODE:-http}
      - MCP_PORT=8000
      - MCP_HOST=mcp-slack
      - ENABLE_TRACING=${ENABLE_TRACING:-false}
      - LANGFUSE_PUBLIC_KEY=${LANGFUSE_PUBLIC_KEY}
      - LANGFUSE_SECRET_KEY=${LANGFUSE_SECRET_KEY}
      - LANGFUSE_HOST=${LANGFUSE_HOST:-http://langfuse-web:3000}

  ####################################################################################################
  #                                      MCP SLACK                                                   #
  ####################################################################################################
  mcp-slack:
    image: ghcr.io/cnoe-io/mcp-slack:${IMAGE_TAG:-stable}
    container_name: mcp-slack
    profiles:
      - slim
      - p2p
      - p2p-tracing
      - slim-tracing
    env_file:
      - .env
    ports:
      - "18006:8000"
    environment:
      - MCP_MODE=${MCP_MODE:-http}
      - MCP_HOST=0.0.0.0
      - MCP_PORT=8000

  ####################################################################################################
  #                                      AGENT WEATHER A2A over SLIM                                 #
  ####################################################################################################
  agent-weather-slim:
    image: ghcr.io/cnoe-io/agent-weather:${IMAGE_TAG:-stable}
    container_name: agent-weather-slim
    profiles:
      - slim
      - slim-tracing
    depends_on:
      - slim-dataplane
    volumes:
      - /var/run/docker.sock:/var/run/docker.sock
      - ./.env:/app/.env
      - ./ai_platform_engineering/agents/weather/agent_weather:/app/agent_weather
      - ./ai_platform_engineering/agents/weather/clients:/app/clients
    ports:
      - "8009:8000"
    environment:
      - A2A_TRANSPORT=slim
      - MCP_MODE=${MCP_MODE:-http}
      - ENABLE_TRACING=${ENABLE_TRACING:-false}
      - LANGFUSE_PUBLIC_KEY=${LANGFUSE_PUBLIC_KEY}
      - LANGFUSE_SECRET_KEY=${LANGFUSE_SECRET_KEY}
      - LANGFUSE_HOST=${LANGFUSE_HOST:-http://langfuse-web:3000}
      - LANGFUSE_SESSION_ID=${LANGFUSE_SESSION_ID:-weather-agent}
      - LANGFUSE_USER_ID=${LANGFUSE_USER_ID:-weather-agent}

  ####################################################################################################
  #                                      AGENT WEATHER A2A P2P                                       #
  ####################################################################################################
  agent-weather-p2p:
    image: ghcr.io/cnoe-io/agent-weather:${IMAGE_TAG:-stable}
    container_name: agent-weather-p2p
    profiles:
      - p2p
      - p2p-tracing
    volumes:
      - ./.env:/app/.env
      - /var/run/docker.sock:/var/run/docker.sock
      - ./ai_platform_engineering/agents/weather/agent_weather:/app/agent_weather
      - ./ai_platform_engineering/agents/weather/clients:/app/clients
    ports:
      - "8009:8000"
    environment:
      - A2A_TRANSPORT=p2p
      - MCP_MODE=${MCP_MODE:-http}
      - MCP_PORT=8000
      - MCP_HOST=mcp-weather
      - ENABLE_TRACING=${ENABLE_TRACING:-false}
      - LANGFUSE_PUBLIC_KEY=${LANGFUSE_PUBLIC_KEY}
      - LANGFUSE_SECRET_KEY=${LANGFUSE_SECRET_KEY}

  ####################################################################################################
  #                                      AGENT BACKSTAGE A2A P2P                                     #
  ####################################################################################################
  backstage-agent-forge:
    image: ghcr.io/cnoe-io/backstage-plugin-agent-forge:latest
    container_name: backstage-agent-forge
    ports:
      - "13000:3000"
  ####################################################################################################
  #                                          KB-RAG SERVICES                                         #
  ####################################################################################################
  kb-rag-agent:
    image: ghcr.io/cnoe-io/kb-rag:a2a-latest
    container_name: kb-rag
    profiles:
      - kb-rag
    depends_on:
      - milvus-standalone
    volumes:
      - ./.env:/app/.env
    ports:
      - "8009:8000"
  milvus-standalone:
    container_name: milvus-standalone
    image: milvusdb/milvus:v2.5.14
    command: ["milvus", "run", "standalone"]
    profiles:
      - kb-rag
    security_opt:
      - seccomp:unconfined
    environment:
      MINIO_REGION: us-east-1
      ETCD_ENDPOINTS: etcd:2379
      MINIO_ADDRESS: milvus-minio:9000
      LOG_LEVEL: error
    volumes:
      - ${DOCKER_VOLUME_DIRECTORY:-.}/volumes/milvus:/var/lib/milvus
    healthcheck:
      test: ["CMD", "curl", "-f", "http://localhost:9091/healthz"]
      interval: 30s
      start_period: 90s
      timeout: 20s
      retries: 3
    ports:
      - "19530:19530"
      - "9091:9091"
    depends_on:
      - etcd
      - milvus-minio
  etcd:
    container_name: milvus-etcd
    image: quay.io/coreos/etcd:v3.5.18
    profiles:
      - kb-rag
    environment:
      - ETCD_AUTO_COMPACTION_MODE=revision
      - ETCD_AUTO_COMPACTION_RETENTION=1000
      - ETCD_QUOTA_BACKEND_BYTES=4294967296
      - ETCD_SNAPSHOT_COUNT=50000
    volumes:
      - ${DOCKER_VOLUME_DIRECTORY:-.}/volumes/etcd:/etcd
    command: etcd -advertise-client-urls=http://etcd:2379 -listen-client-urls http://0.0.0.0:2379 --data-dir /etcd
    healthcheck:
      test: ["CMD", "etcdctl", "endpoint", "health"]
      interval: 30s
      timeout: 20s
      retries: 3

  milvus-minio:
    container_name: milvus-minio
    image: minio/minio:RELEASE.2024-05-28T17-19-04Z
    profiles:
      - kb-rag
    environment:
      MINIO_ACCESS_KEY: minioadmin
      MINIO_SECRET_KEY: minioadmin
    ports:
      - "9001:9001"
      - "9000:9000"
    volumes:
      - ${DOCKER_VOLUME_DIRECTORY:-.}/volumes/minio:/minio_data
    command: minio server /minio_data --console-address ":9001"
    healthcheck:
      test: ["CMD", "curl", "-f", "http://localhost:9000/minio/health/live"]
      interval: 30s
      timeout: 20s
      retries: 3



  ####################################################################################################
  #                                      LANGFUSE TRACING SERVICES                                   #
  ####################################################################################################
  # Langfuse Tracing Services (use ENABLE_TRACING=true and --profile=tracing to enable)
  # Reference: https://github.com/langfuse/langfuse/blob/main/docker-compose.yml
  langfuse-worker:
    image: langfuse/langfuse-worker:3
    container_name: langfuse-worker
    restart: always
    profiles:
      - tracing
      - p2p-tracing
      - slim-tracing
    depends_on:
      langfuse-postgres:
        condition: service_healthy
      langfuse-minio:
        condition: service_healthy
      langfuse-redis:
        condition: service_healthy
      langfuse-clickhouse:
        condition: service_healthy
    ports:
      - "127.0.0.1:3030:3030"
    environment:
      DATABASE_URL: postgresql://postgres:postgres@langfuse-postgres:5432/postgres
      SALT: "mysalt"
      ENCRYPTION_KEY: "0000000000000000000000000000000000000000000000000000000000000000"
      CLICKHOUSE_MIGRATION_URL: clickhouse://langfuse-clickhouse:9000
      CLICKHOUSE_URL: http://langfuse-clickhouse:8123
      CLICKHOUSE_USER: clickhouse
      CLICKHOUSE_PASSWORD: clickhouse
      CLICKHOUSE_CLUSTER_ENABLED: "false"
      # S3 Event Upload Configuration (Required for tracing)
      LANGFUSE_S3_EVENT_UPLOAD_BUCKET: langfuse
      LANGFUSE_S3_EVENT_UPLOAD_REGION: us-east-1
      LANGFUSE_S3_EVENT_UPLOAD_ACCESS_KEY_ID: minio
      LANGFUSE_S3_EVENT_UPLOAD_SECRET_ACCESS_KEY: miniosecret
      LANGFUSE_S3_EVENT_UPLOAD_ENDPOINT: http://langfuse-minio:9000
      LANGFUSE_S3_EVENT_UPLOAD_FORCE_PATH_STYLE: "true"
      LANGFUSE_S3_EVENT_UPLOAD_PREFIX: "events/"
      # S3 Media Upload Configuration
      LANGFUSE_S3_MEDIA_UPLOAD_BUCKET: langfuse
      LANGFUSE_S3_MEDIA_UPLOAD_REGION: us-east-1
      LANGFUSE_S3_MEDIA_UPLOAD_ACCESS_KEY_ID: minio
      LANGFUSE_S3_MEDIA_UPLOAD_SECRET_ACCESS_KEY: miniosecret
      LANGFUSE_S3_MEDIA_UPLOAD_ENDPOINT: http://langfuse-minio:9000
      LANGFUSE_S3_MEDIA_UPLOAD_FORCE_PATH_STYLE: "true"
      LANGFUSE_S3_MEDIA_UPLOAD_PREFIX: "media/"
      REDIS_HOST: langfuse-redis
      REDIS_AUTH: myredissecret

  langfuse-web:
    image: langfuse/langfuse:3
    container_name: langfuse-web
    restart: always
    profiles:
      - tracing
      - p2p-tracing
      - slim-tracing
    depends_on:
      langfuse-postgres:
        condition: service_healthy
      langfuse-minio:
        condition: service_healthy
      langfuse-redis:
        condition: service_healthy
      langfuse-clickhouse:
        condition: service_healthy
    ports:
      - "3000:3000"
    environment:
      DATABASE_URL: postgresql://postgres:postgres@langfuse-postgres:5432/postgres
      SALT: "mysalt"
      ENCRYPTION_KEY: "0000000000000000000000000000000000000000000000000000000000000000"
      CLICKHOUSE_MIGRATION_URL: clickhouse://langfuse-clickhouse:9000
      CLICKHOUSE_URL: http://langfuse-clickhouse:8123
      CLICKHOUSE_USER: clickhouse
      CLICKHOUSE_PASSWORD: clickhouse
      CLICKHOUSE_CLUSTER_ENABLED: "false"
      # S3 Event Upload Configuration (Required for tracing)
      LANGFUSE_S3_EVENT_UPLOAD_BUCKET: langfuse
      LANGFUSE_S3_EVENT_UPLOAD_REGION: us-east-1
      LANGFUSE_S3_EVENT_UPLOAD_ACCESS_KEY_ID: minio
      LANGFUSE_S3_EVENT_UPLOAD_SECRET_ACCESS_KEY: miniosecret
      LANGFUSE_S3_EVENT_UPLOAD_ENDPOINT: http://langfuse-minio:9000
      LANGFUSE_S3_EVENT_UPLOAD_FORCE_PATH_STYLE: "true"
      LANGFUSE_S3_EVENT_UPLOAD_PREFIX: "events/"
      # S3 Media Upload Configuration
      LANGFUSE_S3_MEDIA_UPLOAD_BUCKET: langfuse
      LANGFUSE_S3_MEDIA_UPLOAD_REGION: us-east-1
      LANGFUSE_S3_MEDIA_UPLOAD_ACCESS_KEY_ID: minio
      LANGFUSE_S3_MEDIA_UPLOAD_SECRET_ACCESS_KEY: miniosecret
      LANGFUSE_S3_MEDIA_UPLOAD_ENDPOINT: http://langfuse-minio:9000
      LANGFUSE_S3_MEDIA_UPLOAD_FORCE_PATH_STYLE: "true"
      LANGFUSE_S3_MEDIA_UPLOAD_PREFIX: "media/"
      REDIS_HOST: langfuse-redis
      REDIS_AUTH: myredissecret
      NEXTAUTH_URL: http://localhost:3000
      NEXTAUTH_SECRET: mysecret

  langfuse-clickhouse:
    image: clickhouse/clickhouse-server
    container_name: langfuse-clickhouse
    restart: always
    profiles:
      - tracing
      - p2p-tracing
      - slim-tracing
    user: "101:101"
    environment:
      CLICKHOUSE_DB: default
      CLICKHOUSE_USER: clickhouse
      CLICKHOUSE_PASSWORD: clickhouse
    volumes:
      - langfuse_clickhouse_data:/var/lib/clickhouse
      - langfuse_clickhouse_logs:/var/log/clickhouse-server
    ports:
      - "127.0.0.1:8123:8123"
      - "127.0.0.1:9000:9000"
    healthcheck:
      test: wget --no-verbose --tries=1 --spider http://localhost:8123/ping || exit 1
      interval: 5s
      timeout: 5s
      retries: 10
      start_period: 1s

  langfuse-minio:
    image: minio/minio
    container_name: langfuse-minio
    restart: always
    profiles:
      - tracing
      - p2p-tracing
      - slim-tracing
    entrypoint: sh
    command: -c 'mkdir -p /data/langfuse && minio server --address ":9000" --console-address ":9001" /data'
    environment:
      MINIO_ROOT_USER: minio
      MINIO_ROOT_PASSWORD: miniosecret
    ports:
      - "9090:9000"
      - "127.0.0.1:9091:9001"
    volumes:
      - langfuse_minio_data:/data
    healthcheck:
      test: ["CMD", "mc", "ready", "local"]
      interval: 1s
      timeout: 5s
      retries: 5
      start_period: 1s

  langfuse-redis:
    image: redis:7
    container_name: langfuse-redis
    restart: always
    profiles:
      - tracing
      - p2p-tracing
      - slim-tracing
    command: >
      --requirepass ${REDIS_AUTH:-myredissecret}
    ports:
      - "127.0.0.1:6379:6379"
    healthcheck:
      test: ["CMD", "redis-cli", "ping"]
      interval: 3s
      timeout: 10s
      retries: 10

  langfuse-postgres:
    image: postgres:15
    container_name: langfuse-postgres
    restart: always
    profiles:
      - tracing
      - p2p-tracing
      - slim-tracing
    healthcheck:
      test: ["CMD-SHELL", "pg_isready -U postgres"]
      interval: 3s
      timeout: 3s
      retries: 10
    environment:
      POSTGRES_USER: postgres
      POSTGRES_PASSWORD: postgres
      POSTGRES_DB: postgres
    ports:
      - "127.0.0.1:5432:5432"
    volumes:
      - langfuse_postgres_data:/var/lib/postgresql/data

volumes:
  langfuse_postgres_data:
    driver: local
  langfuse_clickhouse_data:
    driver: local
  langfuse_clickhouse_logs:
    driver: local
  langfuse_minio_data:
    driver: local
  milvus_etcd:
    driver: local
  milvus_minio:
    driver: local
  milvus_data:
    driver: local<|MERGE_RESOLUTION|>--- conflicted
+++ resolved
@@ -36,11 +36,8 @@
       - PAGERDUTY_AGENT_HOST=agent-pagerduty-p2p
       - SLACK_AGENT_HOST=agent-slack-p2p
       - KOMODOR_AGENT_HOST=agent-komodor-p2p
-<<<<<<< HEAD
       - WEATHER_AGENT_HOST=agent-weather-p2p
-=======
       - KB_RAG_AGENT_HOST=kb-rag
->>>>>>> 84a3897b
       # Uncomment this once the stable GHCR image includes tracing evaluation support
       - ENABLE_TRACING=${ENABLE_TRACING:-false}
       - LANGFUSE_PUBLIC_KEY=${LANGFUSE_PUBLIC_KEY:-NOT_SET}
