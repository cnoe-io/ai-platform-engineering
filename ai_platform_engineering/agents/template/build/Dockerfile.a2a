# ---------- Stage 1: Build dependencies ----------
FROM python:3.13-slim AS builder

# Install system dependencies and uv in one layer
RUN apt-get update && apt-get install -y --no-install-recommends \
    gcc \
    && pip install uv \
    && apt-get clean \
    && rm -rf /var/lib/apt/lists/*

WORKDIR /app

# Copy the entire project structure first since uv sync needs it to build
COPY --chown=root:root . /app/

# Install dependencies into venv (no dev deps)
RUN --mount=type=cache,target=/root/.cache/uv \
    uv sync --locked --no-dev

# ---------- Stage 2: Final runtime image ----------
FROM python:3.13-slim

# Install only runtime dependencies
RUN apt-get update && apt-get install -y --no-install-recommends \
    && apt-get clean \
    && rm -rf /var/lib/apt/lists/*

# Create appuser in final image
RUN groupadd -r appuser && useradd -r -g appuser -u 1001 -m appuser

WORKDIR /app

# Set env vars for uv & PATH
ENV UV_PROJECT_ENVIRONMENT=/app/.venv \
    PATH="/app/.venv/bin:${PATH}" \
    PYTHONUNBUFFERED=1 \
    PYTHONDONTWRITEBYTECODE=1

# Copy venv & code from builder
COPY --from=builder --chown=appuser:appuser /app /app

USER appuser

EXPOSE 8000

<<<<<<< HEAD
CMD ["python", "-m", "agent_petstore", "--host", "0.0.0.0", "--port", "8000"]
=======
CMD ["python", "-m", "agent_template", "--host", "0.0.0.0", "--port", "8000"]
>>>>>>> 84a3897b
<|MERGE_RESOLUTION|>--- conflicted
+++ resolved
@@ -43,8 +43,4 @@
 
 EXPOSE 8000
 
-<<<<<<< HEAD
-CMD ["python", "-m", "agent_petstore", "--host", "0.0.0.0", "--port", "8000"]
-=======
-CMD ["python", "-m", "agent_template", "--host", "0.0.0.0", "--port", "8000"]
->>>>>>> 84a3897b
+CMD ["python", "-m", "agent_petstore", "--host", "0.0.0.0", "--port", "8000"]