[project]
name = "agent_petstore"
version = "0.1.0"
license = "Apache-2.0"
description = "A PetStore natural language agent using LangChain, LangGraph, and MCP."
readme = "README.md"
authors = [
    { name = "Sri Aradhyula", email = "sraradhy@cisco.com" },
]
maintainers = [
    { name = "Sri Aradhyula", email = "sraradhy@cisco.com" },
]
requires-python = ">=3.13,<4.0"
dependencies = [
    "a2a-sdk==0.2.16",
    "agentevals>=0.0.7",
    "agntcy-app-sdk==0.1.4",
    "click>=8.2.0",
    "langchain-anthropic>=0.3.13",
    "langchain-core>=0.3.60",
    "langchain-google-genai>=2.1.4",
    "langchain-mcp-adapters>=0.1.0",
    "langchain-openai>=0.3.17",
    "langgraph==0.5.3",
    "pytest>=8.3.5",
    "tabulate>=0.9.0",
    "uv",
<<<<<<< HEAD
    "rich>=14.0.0",
    "sseclient>=0.0.27",
    "fastapi>=0.115.11",
    "uvicorn>=0.34.2",
    "httpx>=0.27.0",
    "httpx-sse>=0.3.0",
    "python-dotenv>=1.0.1",
    "cnoe-agent-utils==0.2.2",
    "langchain>=0.1.0",
    "pydantic>=2.0.0",
=======
    "rich (>=14.0.0,<15.0.0)",
    "sseclient (>=0.0.27,<0.0.28)",
    "cnoe-agent-utils==0.3.0",
>>>>>>> 84a3897b
]

[tool.hatch.build.targets.wheel]
packages = ["."]

[tool.hatch.metadata]
allow-direct-references = true

[tool.poetry.scripts]
agent_petstore_a2a = "agent_petstore.protocol_bindings.a2a_server:main"

[tool.poetry.group.dev.dependencies]
pytest-asyncio = "^1.0.0"
pytest-cov = "^6.1.1"

[build-system]
requires = ["hatchling"]
build-backend = "hatchling.build"

[tool.ruff]
# Allow lines to be as long as 140.
line-length = 140
# Number of spaces per indentation level
indent-width = 2

[tool.ruff.lint]
select = [
    # pycodestyle
    "E",
    # Pyflakes
    "F",
]
ignore = ["F403"]

[tool.pytest.ini_options]
markers = [
    "unit: marks tests as unit tests",
    "integration: marks tests as integration tests",
    "parsers: marks tests as parser tests"
]<|MERGE_RESOLUTION|>--- conflicted
+++ resolved
@@ -25,22 +25,16 @@
     "pytest>=8.3.5",
     "tabulate>=0.9.0",
     "uv",
-<<<<<<< HEAD
-    "rich>=14.0.0",
-    "sseclient>=0.0.27",
     "fastapi>=0.115.11",
     "uvicorn>=0.34.2",
     "httpx>=0.27.0",
     "httpx-sse>=0.3.0",
     "python-dotenv>=1.0.1",
-    "cnoe-agent-utils==0.2.2",
     "langchain>=0.1.0",
     "pydantic>=2.0.0",
-=======
     "rich (>=14.0.0,<15.0.0)",
     "sseclient (>=0.0.27,<0.0.28)",
     "cnoe-agent-utils==0.3.0",
->>>>>>> 84a3897b
 ]
 
 [tool.hatch.build.targets.wheel]
