# Copyright 2025 CNOE Contributors
# SPDX-License-Identifier: Apache-2.0

import os
import logging
import httpx
import time
import threading
from typing import Dict, Any, Optional, Callable
import importlib
from concurrent.futures import ThreadPoolExecutor, as_completed

logging.basicConfig(level=logging.INFO, format='%(asctime)s - %(levelname)s - %(message)s')
logger = logging.getLogger(__name__)

class AgentRegistry:
    """Centralized registry for transport-aware agent management."""

    # Default agent names - to be overridden by subclasses
    AGENT_NAMES = []

    # Map agent names to their import paths
    AGENT_IMPORT_MAP = {
        "github": {
            "slim": "ai_platform_engineering.agents.github.clients.slim.agent",
            "a2a": "ai_platform_engineering.agents.github.clients.a2a.agent"
        },
        "pagerduty": {
            "slim": "ai_platform_engineering.agents.pagerduty.clients.slim.agent",
            "a2a": "ai_platform_engineering.agents.pagerduty.clients.a2a.agent"
        },
        "jira": {
            "slim": "ai_platform_engineering.agents.jira.clients.slim.agent",
            "a2a": "ai_platform_engineering.agents.jira.clients.a2a.agent"
        },
        "backstage": {
            "slim": "ai_platform_engineering.agents.backstage.clients.slim.agent",
            "a2a": "ai_platform_engineering.agents.backstage.clients.a2a.agent"
        },
        "confluence": {
            "slim": "ai_platform_engineering.agents.confluence.clients.slim.agent",
            "a2a": "ai_platform_engineering.agents.confluence.clients.a2a.agent"
        },
        "argocd": {
            "slim": "ai_platform_engineering.agents.argocd.clients.slim.agent",
            "a2a": "ai_platform_engineering.agents.argocd.clients.a2a.agent"
        },
        "slack": {
            "slim": "ai_platform_engineering.agents.slack.clients.slim.agent",
            "a2a": "ai_platform_engineering.agents.slack.clients.a2a.agent"
        },
        "komodor": {
            "slim": "ai_platform_engineering.agents.komodor.clients.slim.agent",
            "a2a": "ai_platform_engineering.agents.komodor.clients.a2a.agent"
        },
        "weather": {
            "slim": "ai_platform_engineering.agents.weather.clients.slim.agent",
            "a2a": "ai_platform_engineering.agents.weather.clients.a2a.agent"
        },
<<<<<<< HEAD
        "petstore": {
            "slim": "ai_platform_engineering.agents.template.clients.slim.agent",
            "a2a": "ai_platform_engineering.agents.template.clients.a2a.agent"
=======
        "kb-rag": {
            "slim": "ai_platform_engineering.knowledge_bases.rag.clients.slim.agent",
            "a2a": "ai_platform_engineering.knowledge_bases.rag.clients.a2a.agent"
>>>>>>> 84a3897b
        }
    }

    def __init__(self):
        self._transport = os.getenv("A2A_TRANSPORT", "p2p").lower()
        # Disable connectivity checks by default, can be enabled with SKIP_AGENT_CONNECTIVITY_CHECK=false
        self._check_connectivity = os.getenv("SKIP_AGENT_CONNECTIVITY_CHECK", "true").lower() != "true"
        # Timeout for connectivity checks in seconds
        self._connectivity_timeout = float(os.getenv("AGENT_CONNECTIVITY_TIMEOUT", "5.0"))
        # Retry configuration for startup race conditions
        self._max_retries = int(os.getenv("AGENT_CONNECTIVITY_MAX_RETRIES", "3"))
        self._retry_delay = float(os.getenv("AGENT_CONNECTIVITY_RETRY_DELAY", "2.0"))
        # Initial startup delay before starting connectivity checks
        self._startup_delay = float(os.getenv("AGENT_CONNECTIVITY_STARTUP_DELAY", "0.0"))

        self._agents: Dict[str, Any] = {}  # Will be populated by _load_agents
        self._tools: Dict[str, Any] = {}  # Will be populated by _load_agents
        self._loaded_modules: Dict[str, Any] = {}  # Cache of loaded modules for refresh

        self._load_agents()

        logger.info("Running on A2A transport mode: %s", self._transport)
        logger.info("Connectivity checks enabled: %s", self._check_connectivity)
        if self._check_connectivity:
            logger.info("Connectivity config: timeout=%.1fs, retries=%d, retry_delay=%.1fs, startup_delay=%.1fs",
                       self._connectivity_timeout, self._max_retries, self._retry_delay, self._startup_delay)
        logger.info("Loaded agents: %s", list(self._agents.keys()))

    @property
    def agents(self) -> Dict[str, Any]:
        """Get all available agents."""
        return self._agents

    @property
    def transport(self) -> str:
        """Get the current transport mode."""
        return self._transport

    def get_agent(self, name: str) -> Any:
        """Get a specific agent by name."""
        if name not in self.agents:
            raise ValueError(f"Agent '{name}' not found. Available: {list(self.agents.keys())}")
        return self.agents[name]

    def agent_exists(self, name: str) -> bool:
        return name in self.agents

    def get_all_agents(self):
        return list(self.agents.values())

    def get_tools(self):
        return self._tools

    def _check_agent_connectivity(self, agent_name: str, agent_url: str) -> bool:
        """
        Check if an agent is reachable and has correct identity.
        For A2A transport: tests HTTP agent card endpoint.
        For SLIM transport: currently no connectivity check is performed.

        Args:
            agent_name: Name of the agent for logging
            agent_url: URL of the agent to test

        Returns:
            bool: True if agent is reachable and valid, False otherwise
        """
        if not self._check_connectivity:
            logger.debug(f"Connectivity checks disabled, assuming {agent_name} is reachable")
            return True

        if self.transport == "slim":
            # For SLIM transport, we currently do not perform any connectivity checks.
            return True
        else:
            # For A2A transport, use HTTP connectivity check
            return self._check_http_agent_connectivity(agent_name, agent_url)

    def _check_http_agent_connectivity(self, agent_name: str, agent_url: str) -> bool:
        """
        Check A2A agent connectivity by testing the agent card endpoint. Only for P2P transport.

        Args:
            agent_name: Name of the agent for logging
            agent_url: URL of the agent to test

        Returns:
            bool: True if agent is reachable and valid
        """
        last_exception = None

        for attempt in range(self._max_retries + 1):  # +1 for initial attempt
            try:
                if attempt > 0:
                    # Exponential backoff: 2s, 4s, 8s, etc.
                    delay = self._retry_delay * (2 ** (attempt - 1))
                    logger.debug(f"Retrying {agent_name} connectivity check in {delay}s (attempt {attempt + 1}/{self._max_retries + 1})")
                    time.sleep(delay)

                logger.debug(f"Testing connectivity for {agent_name} at {agent_url} (attempt {attempt + 1}) [transport: {self.transport}]")

                # Use synchronous HTTP client to avoid event loop conflicts
                with httpx.Client(timeout=httpx.Timeout(self._connectivity_timeout)) as client:
                    # Try to fetch the agent card endpoint - this tests connectivity
                    card_url = f"{agent_url.rstrip('/')}/.well-known/agent.json"
                    logger.debug(f"🌐 Testing URL: {card_url}")

                    response = client.get(card_url)
                    logger.debug(f"🌐 Response status: {response.status_code}")
                    response.raise_for_status()  # Raises exception for 4xx/5xx status codes

                    # Validate that this is actually the correct agent by checking the agent card
                    try:
                        agent_card = response.json()
                        logger.debug(f"🌐 Response JSON keys: {list(agent_card.keys()) if isinstance(agent_card, dict) else 'not a dict'}")

                        card_name = agent_card.get('name', '').lower()
                        expected_name = agent_name.lower()
                        logger.debug(f"🌐 Agent card name: '{card_name}', expected: '{expected_name}'")

                        # Check if the agent name matches (handle variations like "AI Platform Engineer" vs "platform_engineer")
                        name_matches = (
                            card_name == expected_name or
                            card_name.replace(' ', '_') == expected_name or
                            card_name.replace('_', ' ') == expected_name or
                            expected_name in card_name or
                            card_name in expected_name
                        )

                        if not name_matches:
                            logger.warning(f"❌ Agent {agent_name} at {agent_url} returned wrong agent card (got '{card_name}', expected '{expected_name}')")
                            logger.debug(f"🌐 Full agent card response: {agent_card}")
                            return False

                        # Also check skills for additional validation
                        skills = agent_card.get('skills', [])
                        if skills:
                            skill_names = [skill.get('name', '').lower() for skill in skills]
                            skill_ids = [skill.get('id', '').lower() for skill in skills]
                            logger.debug(f"🌐 Agent skills: names={skill_names}, ids={skill_ids}")
                            # Check if agent name appears in any skill
                            agent_in_skills = any(expected_name in skill or skill in expected_name for skill in skill_names + skill_ids)
                            if not agent_in_skills and not name_matches:
                                logger.warning(f"❌ Agent {agent_name} at {agent_url} has no matching skills: {skill_names}")
                                return False

                        logger.debug(f"✓ Agent {agent_name} identity validated: card_name='{card_name}'")

                    except (ValueError, KeyError) as e:
                        logger.warning(f"❌ Agent {agent_name} at {agent_url} returned invalid agent card JSON: {e}")
                        logger.debug(f"🌐 Raw response content: {response.text[:500]}...")
                        return False

                    if attempt > 0:
                        logger.info(f"✅ Agent {agent_name} is reachable at {agent_url} (succeeded on attempt {attempt + 1})")
                    else:
                        logger.info(f"✅ Agent {agent_name} is reachable at {agent_url}")
                    return True

            except (httpx.TimeoutException, httpx.ConnectError, httpx.HTTPStatusError) as e:
                last_exception = e
                if attempt < self._max_retries:
                    # Log as debug for retryable attempts
                    logger.debug(f"Agent {agent_name} connectivity attempt {attempt + 1} failed: {type(e).__name__}")
                continue
            except Exception as e:
                # Non-retryable exception
                logger.warning(f"❌ Agent {agent_name} at {agent_url} connectivity check failed: {e}")
                return False

        # All attempts failed
        if isinstance(last_exception, httpx.TimeoutException):
            logger.warning(f"❌ Agent {agent_name} at {agent_url} timed out after {self._max_retries + 1} attempts")
        elif isinstance(last_exception, httpx.ConnectError):
            logger.warning(f"❌ Agent {agent_name} at {agent_url} is not reachable after {self._max_retries + 1} attempts (connection refused)")
        elif isinstance(last_exception, httpx.HTTPStatusError):
            logger.warning(f"❌ Agent {agent_name} at {agent_url} returned HTTP {last_exception.response.status_code} after {self._max_retries + 1} attempts")
        else:
            logger.warning(f"❌ Agent {agent_name} at {agent_url} connectivity check failed after {self._max_retries + 1} attempts: {last_exception}")

        return False

    def _get_agent_url_from_module(self, agent_name: str, module) -> str:
        """
        Extract agent URL from the agent module.

        Args:
            agent_name: Name of the agent
            module: The loaded agent module

        Returns:
            str: The agent URL or default if not found
        """
        try:
            logger.debug(f"🔍 Extracting URL for {agent_name} (transport: {self.transport})")

            # Try to get the agent card from the module and extract URL
            if hasattr(module, 'agent_card') and hasattr(module.agent_card, 'url'):
                url = module.agent_card.url
                logger.debug(f"🔍 Found agent card URL for {agent_name}: {url}")
                return url

            # Check if there's a SLIM_ENDPOINT for slim transport
            if self.transport == "slim" and hasattr(module, 'SLIM_ENDPOINT'):
                slim_url = module.SLIM_ENDPOINT
                logger.debug(f"🔍 Found SLIM_ENDPOINT for {agent_name}: {slim_url}")
                return slim_url

            # Fallback to environment variables based on agent name
            agent_host = os.getenv(f"{agent_name.upper()}_AGENT_HOST", "localhost")
            agent_port = os.getenv(f"{agent_name.upper()}_AGENT_PORT", "8000")
            fallback_url = f"http://{agent_host}:{agent_port}"
            logger.debug(f"🔍 Using env vars for {agent_name}: {fallback_url}")
            return fallback_url

        except Exception as e:
            logger.debug(f"Could not extract URL for {agent_name}: {e}")
            # Final fallback
            final_url = f"http://agent-{agent_name}-p2p:8000"
            logger.debug(f"🔍 Using final fallback for {agent_name}: {final_url}")
            return final_url

    def _run_connectivity_checks(self, connectivity_tasks) -> Dict[str, bool]:
        """
        Run connectivity checks in parallel using thread pool.

        Args:
            connectivity_tasks: List of (agent_name, agent_url) tuples to check
            loaded_modules: Dict of loaded agent modules (for slim transport validation)

        Returns:
            Dict[str, bool]: Mapping of agent_name to connectivity status
        """
        connectivity_results = {}

        # Use thread pool for parallel connectivity checks
        max_workers = min(len(connectivity_tasks), 10)  # Limit concurrent connections

        with ThreadPoolExecutor(max_workers=max_workers) as executor:
            # Submit all connectivity check tasks
            future_to_agent = {
                executor.submit(
                    self._check_agent_connectivity,
                    agent_name,
                    agent_url,
                ): agent_name
                for agent_name, agent_url in connectivity_tasks
            }

            # Collect results as they complete
            for future in as_completed(future_to_agent):
                agent_name = future_to_agent[future]
                try:
                    is_reachable = future.result()
                    connectivity_results[agent_name] = is_reachable
                except Exception as e:
                    logger.error(f"Connectivity check for {agent_name} raised exception: {e}")
                    connectivity_results[agent_name] = False

        return connectivity_results

    def _load_agents(self) -> None:
        """Load the appropriate agent implementations based on transport mode with connectivity checks."""
        logger.info("Loading agents with connectivity verification...")

        # Step 1: Load all agent modules first
        loaded_modules = {}
        for agent_name in self.AGENT_NAMES:
            if agent_name not in self.AGENT_IMPORT_MAP:
                logger.warning(f"Unknown agent: {agent_name}")
                continue

            try:
                transport_key = "slim" if self.transport == "slim" else "a2a"
                module_path = self.AGENT_IMPORT_MAP[agent_name][transport_key]
                logger.debug(f"🔧 Loading {agent_name} module: {module_path}")
                module = importlib.import_module(module_path)
                loaded_modules[agent_name] = module
                logger.debug(f"✅ Successfully loaded module for {agent_name}")
            except ModuleNotFoundError as e:
                logger.warning(f"⚠️ Agent {agent_name} does not have {transport_key.upper()} client implementation: {e}")
                continue
            except Exception as e:
                logger.error(f"❌ Failed to load module for {agent_name}: {e}")
                continue

        # Step 2: Apply startup delay if configured (helps with Docker Compose race conditions)
        if self._startup_delay > 0:
            logger.info(f"Waiting {self._startup_delay}s for services to start up before connectivity checks...")
            time.sleep(self._startup_delay)

        # Step 3: Check connectivity and build registry using extracted methods
        connectivity_results = self._check_connectivity_for_modules(loaded_modules)
        agents, tools = self._build_registry_from_modules(loaded_modules, connectivity_results)

        # Compute stats for logging
        reachable_count = len(agents)
        unreachable_agents = [name for name, is_reachable in connectivity_results.items() if not is_reachable]

        # Log results
        for agent_name in agents.keys():
            logger.info(f"✅ Added {agent_name} to registry (reachable)")
        for agent_name in unreachable_agents:
            logger.warning(f"❌ Excluded {agent_name} from registry (unreachable)")

        # Log summary
        logger.info(f"Agent loading complete: {reachable_count}/{len(loaded_modules)} agents reachable")
        if unreachable_agents:
            logger.warning(f"Unreachable agents excluded: {', '.join(unreachable_agents)}")
            logger.info("To skip connectivity checks, set SKIP_AGENT_CONNECTIVITY_CHECK=true")

        self._agents = agents
        self._tools = tools
        self._loaded_modules = loaded_modules  # Cache modules for efficient refresh

    def _check_connectivity_for_modules(self, loaded_modules: Dict[str, Any]) -> Dict[str, bool]:
        """Check connectivity for a set of loaded modules."""
        connectivity_tasks = []
        if self.transport != "slim" and self._check_connectivity:
            for agent_name, module in loaded_modules.items():
                agent_url = self._get_agent_url_from_module(agent_name, module)
                connectivity_tasks.append((agent_name, agent_url))

        if connectivity_tasks:
            logger.info(f"Running connectivity checks for {len(connectivity_tasks)} agents (max {self._max_retries + 1} attempts per agent)...")
            return self._run_connectivity_checks(connectivity_tasks)
        else:
            # If no connectivity checks, assume all loaded modules are reachable
            logger.debug(f"Skipping connectivity checks for {len(loaded_modules)} agents (SLIM transport or disabled)")
            return {name: True for name in loaded_modules.keys()}

    def _build_registry_from_modules(self, loaded_modules: Dict[str, Any], connectivity_results: Dict[str, bool]) -> tuple:
        """Build agents and tools registry from loaded modules and connectivity results."""
        agents = {}
        tools = {}

        for agent_name, module in loaded_modules.items():
            is_reachable = connectivity_results.get(agent_name, True)

            if is_reachable:
                agents[agent_name] = module.a2a_remote_agent
                tools.update(module.tool_map)

        return agents, tools

    def _refresh_connectivity_only(self) -> bool:
        """Efficiently refresh agent connectivity without reloading modules."""
        if not self._loaded_modules:
            logger.debug("No cached modules available, falling back to full reload")
            self._load_agents()
            return True

        logger.debug(f"Refreshing connectivity for {len(self._loaded_modules)} cached modules...")

        # Store current state
        old_agents = set(self._agents.keys())
        old_tools_count = len(self._tools)

        # Check connectivity and rebuild registry
        connectivity_results = self._check_connectivity_for_modules(self._loaded_modules)
        agents, tools = self._build_registry_from_modules(self._loaded_modules, connectivity_results)

        # Update registry
        self._agents = agents
        self._tools = tools

        # Check for changes
        new_agents = set(self._agents.keys())
        new_tools_count = len(self._tools)
        has_changes = old_agents != new_agents or old_tools_count != new_tools_count

        if has_changes:
            logger.debug(f"Connectivity refresh: {len(old_agents)} → {len(new_agents)} agents, {old_tools_count} → {new_tools_count} tools")
        else:
            logger.debug("No connectivity changes detected")

        return has_changes

    def enable_dynamic_monitoring(self, on_change_callback: Optional[Callable[[], None]] = None):
        """Initialize dynamic monitoring for existing AgentRegistry instance."""
        # Initialize monitoring configuration
        self._refresh_interval = float(os.getenv("AGENT_CONNECTIVITY_REFRESH_INTERVAL", "300"))  # 5 minutes
        self._enable_background_monitoring = os.getenv("AGENT_CONNECTIVITY_ENABLE_BACKGROUND", "false").lower() == "true"
        self._fast_check_timeout = float(os.getenv("AGENT_CONNECTIVITY_FAST_CHECK_TIMEOUT", "2.0"))

        # Thread safety
        self._lock = threading.RLock()
        self._monitoring_thread = None
        self._stop_monitoring = threading.Event()

        # Callback for when agent list changes
        self._on_change_callback = on_change_callback

        # Track initial state
        with self._lock:
            self._last_agent_list = set(self._agents.keys())
            self._last_tools_count = len(self._tools)

        # Start background monitoring if enabled
        if self._enable_background_monitoring and self._refresh_interval > 0:
            self.start_background_monitoring()

        logger.info(f"Dynamic monitoring enabled for {len(self._agents)} agents")
        if self._enable_background_monitoring:
            logger.info(f"Background monitoring enabled (interval: {self._refresh_interval}s)")

    def refresh_agents(self, use_fast_timeout: bool = False) -> bool:
        """
        Re-check agent connectivity and reload registry.

        Args:
            use_fast_timeout: Use faster timeout for background checks

        Returns:
            bool: True if agent list or tools changed
        """
        if not hasattr(self, '_lock'):
            logger.warning("Dynamic monitoring not initialized, call enable_dynamic_monitoring() first")
            return False

        with self._lock:
            # Store current state
            old_agents = set(self._agents.keys())
            old_tools_count = len(self._tools)

            # Temporarily adjust timeout for background checks
            original_timeout = self._connectivity_timeout
            if use_fast_timeout:
                self._connectivity_timeout = self._fast_check_timeout

            try:
                logger.debug("Refreshing agent connectivity...")
                # Use efficient connectivity-only refresh instead of full reload
                has_changes = self._refresh_connectivity_only()

                if has_changes:
                    # Get updated state for logging
                    new_agents = set(self._agents.keys())
                    new_tools_count = len(self._tools)

                    # Log changes
                    agents_changed = old_agents != new_agents
                    tools_changed = old_tools_count != new_tools_count

                    if agents_changed:
                        added = new_agents - old_agents
                        removed = old_agents - new_agents
                        if added:
                            logger.info(f"🔄 Agents added: {', '.join(added)}")
                        if removed:
                            logger.info(f"🔄 Agents removed: {', '.join(removed)}")

                    if tools_changed:
                        logger.info(f"🔄 Tools count changed: {old_tools_count} → {new_tools_count}")

                    # Update tracking
                    self._last_agent_list = new_agents
                    self._last_tools_count = new_tools_count

                    # Notify callback
                    if self._on_change_callback:
                        try:
                            self._on_change_callback()
                        except Exception as e:
                            logger.error(f"Error in change callback: {e}")
                else:
                    logger.debug("No agent changes detected")

                return has_changes

            finally:
                # Restore original timeout
                if use_fast_timeout:
                    self._connectivity_timeout = original_timeout

    def start_background_monitoring(self):
        """Start background thread for periodic agent monitoring."""
        if not hasattr(self, '_monitoring_thread'):
            logger.warning("Dynamic monitoring not initialized, call enable_dynamic_monitoring() first")
            return

        if self._monitoring_thread and self._monitoring_thread.is_alive():
            logger.warning("Background monitoring already running")
            return

        self._stop_monitoring.clear()
        self._monitoring_thread = threading.Thread(
            target=self._background_monitor,
            name="AgentConnectivityMonitor",
            daemon=True
        )
        self._monitoring_thread.start()
        logger.info(f"Started background agent monitoring (interval: {self._refresh_interval}s)")

    def stop_background_monitoring(self):
        """Stop background monitoring thread."""
        if not hasattr(self, '_monitoring_thread') or not self._monitoring_thread:
            return

        if self._monitoring_thread.is_alive():
            logger.info("Stopping background agent monitoring...")
            self._stop_monitoring.set()
            self._monitoring_thread.join(timeout=10)
            if self._monitoring_thread.is_alive():
                logger.warning("Background monitoring thread did not stop cleanly")
            else:
                logger.info("Background monitoring stopped")

    def _background_monitor(self):
        """Background thread function for periodic monitoring."""
        logger.info("Background agent monitoring started")

        while not self._stop_monitoring.is_set():
            try:
                # Wait for the refresh interval (or until stop signal)
                if self._stop_monitoring.wait(self._refresh_interval):
                    break  # Stop signal received

                # Perform connectivity refresh with fast timeout
                logger.debug("Running background agent connectivity check...")
                start_time = time.time()

                has_changes = self.refresh_agents(use_fast_timeout=True)

                duration = time.time() - start_time
                if has_changes:
                    logger.info(f"Background check completed in {duration:.1f}s - changes detected")
                else:
                    logger.debug(f"Background check completed in {duration:.1f}s - no changes")

            except Exception as e:
                logger.error(f"Error in background monitoring: {e}")
                # Continue monitoring despite errors

        logger.info("Background agent monitoring stopped")

    def force_refresh(self) -> bool:
        """Force immediate refresh (useful for manual triggers or API calls)."""
        logger.info("Force refresh requested")
        return self.refresh_agents(use_fast_timeout=False)

    def get_registry_status(self) -> Dict[str, Any]:
        """Get current registry status for monitoring/debugging."""
        if not hasattr(self, '_lock'):
            return {
                "agents_count": len(self._agents),
                "tools_count": len(self._tools),
                "agents": list(self._agents.keys()),
                "dynamic_monitoring": False
            }

        with self._lock:
            return {
                "agents_count": len(self._agents),
                "tools_count": len(self._tools),
                "agents": list(self._agents.keys()),
                "background_monitoring": self._enable_background_monitoring,
                "refresh_interval": self._refresh_interval,
                "monitoring_active": self._monitoring_thread and self._monitoring_thread.is_alive() if self._monitoring_thread else False
            }

    def __del__(self):
        """Cleanup background monitoring on destruction."""
        try:
            if hasattr(self, 'stop_background_monitoring'):
                self.stop_background_monitoring()
        except:
            pass<|MERGE_RESOLUTION|>--- conflicted
+++ resolved
@@ -57,15 +57,13 @@
             "slim": "ai_platform_engineering.agents.weather.clients.slim.agent",
             "a2a": "ai_platform_engineering.agents.weather.clients.a2a.agent"
         },
-<<<<<<< HEAD
         "petstore": {
             "slim": "ai_platform_engineering.agents.template.clients.slim.agent",
             "a2a": "ai_platform_engineering.agents.template.clients.a2a.agent"
-=======
+        },
         "kb-rag": {
             "slim": "ai_platform_engineering.knowledge_bases.rag.clients.slim.agent",
             "a2a": "ai_platform_engineering.knowledge_bases.rag.clients.a2a.agent"
->>>>>>> 84a3897b
         }
     }
 
