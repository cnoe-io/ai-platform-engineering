# Copyright 2025 CNOE Contributors
# SPDX-License-Identifier: Apache-2.0

import logging
import uuid
import os
from langchain_core.messages import AIMessage, HumanMessage
from langgraph.graph.state import CompiledStateGraph
from langgraph_supervisor import create_supervisor
from langgraph_supervisor.handoff import create_forward_message_tool
from langgraph.checkpoint.memory import InMemorySaver
from langgraph.store.memory import InMemoryStore
from cnoe_agent_utils import LLMFactory

<<<<<<< HEAD
from ai_platform_engineering.multi_agents.platform_engineer.prompts import (
  system_prompt,
  response_format_instruction
)
from ai_platform_engineering.agents.argocd.a2a_agent_client.agent import argocd_a2a_remote_agent
from ai_platform_engineering.agents.backstage.a2a_agent_client.agent import backstage_a2a_remote_agent
from ai_platform_engineering.agents.confluence.a2a_agent_client.agent import confluence_a2a_remote_agent
from ai_platform_engineering.agents.github.a2a_agent_client.agent import github_a2a_remote_agent
from ai_platform_engineering.agents.jira.a2a_agent_client.agent import jira_a2a_remote_agent
from ai_platform_engineering.agents.pagerduty.a2a_agent_client.agent import pagerduty_a2a_remote_agent
from ai_platform_engineering.agents.slack.a2a_agent_client.agent import slack_a2a_remote_agent
from ai_platform_engineering.knowledge_bases.rag.a2a_agent_client.agent import kb_rag_a2a_remote_agent

from ai_platform_engineering.utils.models.generic_agent import (
  ResponseFormat
)

# Only import komodor_agent if KOMODOR_AGENT_HOST is set in the environment
KOMODOR_ENABLED = os.getenv("ENABLE_KOMODOR", "false").lower() == "true"
if KOMODOR_ENABLED:
    from ai_platform_engineering.agents.komodor.a2a_agent_client.agent import komodor_a2a_remote_agent
=======
from langchain_core.runnables import RunnableLambda
import json

from ai_platform_engineering.multi_agents.platform_engineer import platform_registry

from ai_platform_engineering.multi_agents.platform_engineer.prompts import system_prompt
from ai_platform_engineering.multi_agents.platform_engineer.response_format import PlatformEngineerResponse
>>>>>>> 42075dce

logging.basicConfig(level=logging.INFO, format='%(asctime)s - %(levelname)s - %(message)s')
logger = logging.getLogger(__name__)

class AIPlatformEngineerMAS:
  def __init__(self):
    self.graph = self.build_graph()

  def get_graph(self) -> CompiledStateGraph:
    """
    Returns the compiled LangGraph instance for the AI Platform Engineer MAS.

    This method initializes the graph if it has not been created yet and returns
    the compiled graph instance.

    Returns:
        CompiledStateGraph: The compiled LangGraph instance.
    """
    if not hasattr(self, 'graph'):
      self.graph = self.build_graph()
    return self.graph

  def build_graph(self) -> CompiledStateGraph:
    """
    Constructs and compiles a LangGraph instance.

    This function initializes a `SupervisorAgent` to create the base graph structure
    and uses an `InMemorySaver` as the checkpointer for the compilation process.

    The resulting compiled graph can be used to execute Supervisor workflow in LangGraph Studio.

    Returns:
    CompiledGraph: A fully compiled LangGraph instance ready for execution.
    """
    base_model = LLMFactory().get_llm()

    # Check if LANGGRAPH_DEV is defined in the environment
<<<<<<< HEAD
    # if os.getenv("LANGGRAPH_DEV"):
    #   checkpointer = None
    #   store = None
    # else:
    checkpointer = InMemorySaver()
    store = InMemoryStore()

    agent_tools = [
      argocd_a2a_remote_agent,
      backstage_a2a_remote_agent,
      confluence_a2a_remote_agent,
      github_a2a_remote_agent,
      jira_a2a_remote_agent,
      pagerduty_a2a_remote_agent,
      slack_a2a_remote_agent,
      kb_rag_a2a_remote_agent,
    ]
    if KOMODOR_ENABLED:
      agent_tools.append(komodor_a2a_remote_agent)

     # The argument is the name to assign to the resulting forwarded message
=======
    if os.getenv("LANGGRAPH_DEV"):
      checkpointer = None
      store = None
    else:
      checkpointer = InMemorySaver()
      store = InMemoryStore()

    agent_tools = platform_registry.get_all_agents()

    # The argument is the name to assign to the resulting forwarded message
>>>>>>> 42075dce
    forwarding_tool = create_forward_message_tool("platform_engineer_supervisor")

    # Get schema and fix for OpenAI strict validation requirements
    schema = PlatformEngineerResponse.model_json_schema()
    def fix_schema_for_openai(obj):
        if isinstance(obj, dict):
            if obj.get('type') == 'object':
                obj['additionalProperties'] = False
                # OpenAI strict mode requires ALL properties to be in required array
                if 'properties' in obj:
                    obj['required'] = list(obj['properties'].keys())
            for value in obj.values():
                fix_schema_for_openai(value)
        elif isinstance(obj, list):
            for item in obj:
                fix_schema_for_openai(item)

    fix_schema_for_openai(schema)

    # Create a base model with tools (for tool calling)
    model_with_tools = base_model.bind_tools([forwarding_tool] + agent_tools)

    # Create a conditional output processor that handles both tool calls and structured responses
    def process_model_output(message):
        # If the message has tool calls, return it as-is (don't apply structured output)
        if hasattr(message, 'tool_calls') and message.tool_calls:
            return message

        # If it's a final response without tool calls, apply structured output
        try:
            # Try to parse the content as structured output
            if hasattr(message, 'content') and message.content:
                # Use the base model with structured output for final responses
                structured_model = base_model.with_structured_output(
                    schema=schema,
                    method="json_schema",
                    strict=True,
                )
                # Re-invoke with structured output
                structured_response = structured_model.invoke([HumanMessage(content=message.content)])
                return AIMessage(
                    content=json.dumps(structured_response.model_dump() if hasattr(structured_response, 'model_dump') else structured_response)
                )
        except Exception as e:
            logger.warning(f"Failed to apply structured output formatting: {e}")

        # Fallback: return original message
        return message

    model = model_with_tools | RunnableLambda(process_model_output)

    graph = create_supervisor(
      model=model,
      agents=[],
      prompt=system_prompt,
      add_handoff_back_messages=True,
      parallel_tool_calls=True,
      tools=[forwarding_tool] + agent_tools,
      output_mode="last_message",
      supervisor_name="platform_engineer_supervisor",
    ).compile(
      checkpointer=checkpointer,
      store=store,
    )
    logger.debug("LangGraph supervisor created and compiled successfully.")
    return graph

  async def serve(self, prompt: str):
    """
    Processes the input prompt and returns a response from the graph.
    Args:
        prompt (str): The input prompt to be processed by the graph.
    Returns:
        str: The response generated by the graph based on the input prompt.
    """
    try:
      logger.debug(f"Received prompt: {prompt}")
      if not isinstance(prompt, str) or not prompt.strip():
        raise ValueError("Prompt must be a non-empty string.")
      result = await self.graph.ainvoke({
          "messages": [
              {
                  "role": "user",
                  "content": prompt
              }
          ],
      }, {"configurable": {"thread_id": uuid.uuid4()}})

      messages = result.get("messages", [])
      if not messages:
        raise RuntimeError("No messages found in the graph response.")

      # Find the last AIMessage with non-empty content
      for message in reversed(messages):
        if isinstance(message, AIMessage) and message.content.strip():
          logger.debug(f"Valid AIMessage found: {message.content.strip()}")
          return message.content.strip()

      raise RuntimeError("No valid AIMessage found in the graph response.")
    except ValueError as ve:
      logger.error(f"ValueError in serve method: {ve}")
      raise ValueError(str(ve))
    except Exception as e:
      logger.error(f"Error in serve method: {e}")
      raise Exception(str(e))
<|MERGE_RESOLUTION|>--- conflicted
+++ resolved
@@ -12,29 +12,6 @@
 from langgraph.store.memory import InMemoryStore
 from cnoe_agent_utils import LLMFactory
 
-<<<<<<< HEAD
-from ai_platform_engineering.multi_agents.platform_engineer.prompts import (
-  system_prompt,
-  response_format_instruction
-)
-from ai_platform_engineering.agents.argocd.a2a_agent_client.agent import argocd_a2a_remote_agent
-from ai_platform_engineering.agents.backstage.a2a_agent_client.agent import backstage_a2a_remote_agent
-from ai_platform_engineering.agents.confluence.a2a_agent_client.agent import confluence_a2a_remote_agent
-from ai_platform_engineering.agents.github.a2a_agent_client.agent import github_a2a_remote_agent
-from ai_platform_engineering.agents.jira.a2a_agent_client.agent import jira_a2a_remote_agent
-from ai_platform_engineering.agents.pagerduty.a2a_agent_client.agent import pagerduty_a2a_remote_agent
-from ai_platform_engineering.agents.slack.a2a_agent_client.agent import slack_a2a_remote_agent
-from ai_platform_engineering.knowledge_bases.rag.a2a_agent_client.agent import kb_rag_a2a_remote_agent
-
-from ai_platform_engineering.utils.models.generic_agent import (
-  ResponseFormat
-)
-
-# Only import komodor_agent if KOMODOR_AGENT_HOST is set in the environment
-KOMODOR_ENABLED = os.getenv("ENABLE_KOMODOR", "false").lower() == "true"
-if KOMODOR_ENABLED:
-    from ai_platform_engineering.agents.komodor.a2a_agent_client.agent import komodor_a2a_remote_agent
-=======
 from langchain_core.runnables import RunnableLambda
 import json
 
@@ -42,7 +19,6 @@
 
 from ai_platform_engineering.multi_agents.platform_engineer.prompts import system_prompt
 from ai_platform_engineering.multi_agents.platform_engineer.response_format import PlatformEngineerResponse
->>>>>>> 42075dce
 
 logging.basicConfig(level=logging.INFO, format='%(asctime)s - %(levelname)s - %(message)s')
 logger = logging.getLogger(__name__)
@@ -80,29 +56,6 @@
     base_model = LLMFactory().get_llm()
 
     # Check if LANGGRAPH_DEV is defined in the environment
-<<<<<<< HEAD
-    # if os.getenv("LANGGRAPH_DEV"):
-    #   checkpointer = None
-    #   store = None
-    # else:
-    checkpointer = InMemorySaver()
-    store = InMemoryStore()
-
-    agent_tools = [
-      argocd_a2a_remote_agent,
-      backstage_a2a_remote_agent,
-      confluence_a2a_remote_agent,
-      github_a2a_remote_agent,
-      jira_a2a_remote_agent,
-      pagerduty_a2a_remote_agent,
-      slack_a2a_remote_agent,
-      kb_rag_a2a_remote_agent,
-    ]
-    if KOMODOR_ENABLED:
-      agent_tools.append(komodor_a2a_remote_agent)
-
-     # The argument is the name to assign to the resulting forwarded message
-=======
     if os.getenv("LANGGRAPH_DEV"):
       checkpointer = None
       store = None
@@ -113,7 +66,6 @@
     agent_tools = platform_registry.get_all_agents()
 
     # The argument is the name to assign to the resulting forwarded message
->>>>>>> 42075dce
     forwarding_tool = create_forward_message_tool("platform_engineer_supervisor")
 
     # Get schema and fix for OpenAI strict validation requirements
