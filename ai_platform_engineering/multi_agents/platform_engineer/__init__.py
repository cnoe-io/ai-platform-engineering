--- conflicted
+++ resolved
@@ -45,15 +45,10 @@
 if os.getenv("ENABLE_GITHUB", "true").lower() == "true":
     AGENT_NAMES.append("github")
 
-<<<<<<< HEAD
-WEBEX_AGENT_ENABLED = os.getenv("ENABLE_WEBEX_AGENT", "false").lower() == "true"
-logger.info(f"Webex agent enabled: {WEBEX_AGENT_ENABLED}")
+logger.info("Local Build Running......")
 
-logger.info("Local Build Running......")
-=======
 if os.getenv("ENABLE_JIRA", "true").lower() == "true":
     AGENT_NAMES.append("jira")
->>>>>>> 3be06887
 
 if os.getenv("ENABLE_PAGERDUTY", "true").lower() == "true":
     AGENT_NAMES.append("pagerduty")
@@ -78,16 +73,14 @@
 if os.getenv("ENABLE_KB_RAG", "false").lower() == "true":
     AGENT_NAMES.append("kb-rag")
 
-<<<<<<< HEAD
-if WEBEX_AGENT_ENABLED:
+if os.getenv("ENABLE_WEBEX_AGENT", "false").lower() == "true":
     AGENT_NAMES.append("webex")
-=======
+
 if os.getenv("ENABLE_GRAPH_RAG", "false").lower() == "true":
     AGENT_NAMES.append("graph-rag")
 
 for agent_name in AGENT_NAMES:
     logger.info("🤖 Agent enabled: %s", agent_name)
->>>>>>> 3be06887
 
 class PlatformRegistry(AgentRegistry):
     """Registry for platform engineer multi-agent system."""
