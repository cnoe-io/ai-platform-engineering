--- conflicted
+++ resolved
@@ -29,15 +29,13 @@
 WEATHER_AGENT_ENABLED = os.getenv("ENABLE_WEATHER_AGENT", "false").lower() == "true"
 logger.info("Weather agent enabled: %s", WEATHER_AGENT_ENABLED)
 
-<<<<<<< HEAD
 PETSTORE_AGENT_ENABLED = os.getenv("ENABLE_PETSTORE_AGENT", "false").lower() == "true"
 logger.info("Petstore agent enabled: %s", PETSTORE_AGENT_ENABLED)
-=======
+
 KB_RAG_ENABLED = os.getenv("ENABLE_KB_RAG", "false").lower() == "true"
 logger.info("KB-RAG enabled: %s", KB_RAG_ENABLED)
 
 logger.info("Local Build Running......")
->>>>>>> 84a3897b
 
 AGENT_NAMES = [
     "argocd",
@@ -55,13 +53,11 @@
 if WEATHER_AGENT_ENABLED:
     AGENT_NAMES.append("weather")
 
-<<<<<<< HEAD
 if PETSTORE_AGENT_ENABLED:
     AGENT_NAMES.append("petstore")
-=======
+
 if KB_RAG_ENABLED:
     AGENT_NAMES.append("kb-rag")
->>>>>>> 84a3897b
 
 class PlatformRegistry(AgentRegistry):
     """Registry for platform engineer multi-agent system."""
