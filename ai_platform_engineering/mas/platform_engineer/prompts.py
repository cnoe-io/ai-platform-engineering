from langchain.prompts import PromptTemplate
import yaml
import os

from ai_platform_engineering.agents.argocd.a2a_agentcards import (
  argocd_agent_card,
  argocd_agent_skill
)
from ai_platform_engineering.agents.atlassian.a2a_agentcards import  (
  atlassian_agent_card,
  atlassian_agent_skill
)
from ai_platform_engineering.agents.github.a2a_agentcards import (
  github_agent_card,
  github_agent_skill
)
from ai_platform_engineering.agents.pagerduty.a2a_agentcards import (
  pagerduty_agent_card,
  pagerduty_agent_skill
)
from ai_platform_engineering.agents.slack.a2a_agentcards import (
  slack_agent_card,
  slack_agent_skill
)
from ai_platform_engineering.agents.backstage.a2a_agentcards import (
  backstage_agent_card,
  backstage_agent_skill
)

# Load YAML config
def load_prompt_config(path="prompt_config.yaml"):
    if os.path.exists(path):
        with open(path, "r") as f:
            return yaml.safe_load(f)
    return {}

config = load_prompt_config()
print("DEBUG: config keys:", list(config.keys()))

agent_name = config.get("agent_name", "AI Platform Engineer")

agent_description = config.get("agent_description", (
  "This platform engineering system integrates with multiple tools to manage operations efficiently. "
  "It includes PagerDuty for incident management, GitHub for version control and collaboration, "
  "Jira for project management and ticket tracking, Slack for team communication and notifications, "
  "ArgoCD for application deployment and synchronization, and Backstage for catalog and service metadata management. "
  "Each tool is handled by a specialized agent to ensure seamless task execution, "
  "covering tasks such as incident resolution, repository management, ticket updates, "
<<<<<<< HEAD
  "channel creation, and application synchronization."
))

# Load agent prompts from YAML
agent_prompts = config.get("agent_prompts", {})

def get_agent_system_prompt(agent_key: str) -> str:
    """Get the system prompt for a given agent (e.g., 'argocd', 'jira', etc.)"""
    return agent_prompts.get(agent_key, {}).get("system_prompt", None)
=======
  "channel creation, application synchronization, and catalog queries."
)
>>>>>>> e808a81b

tools = {
  argocd_agent_card.name: argocd_agent_skill.examples,
  atlassian_agent_card.name: atlassian_agent_skill.examples,
  pagerduty_agent_card.name: pagerduty_agent_skill.examples,
  github_agent_card.name: github_agent_skill.examples,
  slack_agent_card.name: slack_agent_skill.examples,
  backstage_agent_card.name: backstage_agent_skill.examples
}

agent_skill_examples = [example for examples in tools.values() for example in examples]

skills_prompt = PromptTemplate(
    input_variables=["user_prompt"],
    template=config.get(
        "skills_prompt_template",
        "User Prompt: {user_prompt}\nDetermine the appropriate agent to handle the request based on the system's capabilities."
    )
)


# Generate system prompt dynamically based on tools and their tasks
def generate_system_prompt(tools):
  tool_instructions = []
  for tool_name, tasks in tools.items():
    tasks_str = ", ".join(tasks)
    instruction = f"""
{tool_name}:
  If the user's prompt is related to {tool_name.lower()} operations, such as {tasks_str},
  assign the task to the {tool_name} agent.
"""
    tool_instructions.append(instruction.strip())

  tool_instructions_str = "\n\n".join(tool_instructions)

# Generate system prompt dynamically based on tools and their tasks
def generate_system_prompt(tools):
  tool_instructions = []
  for agent_key, tasks in tools.items():
    agent_system_prompt = get_agent_system_prompt(agent_key.lower()) if get_agent_system_prompt(agent_key.lower()) else ", ".join(tasks)
    instruction = f"""
{agent_key}:
  {agent_system_prompt}
"""
    tool_instructions.append(instruction.strip())

  tool_instructions_str = "\n\n".join(tool_instructions)

  yaml_template = config.get("system_prompt_template")

  if yaml_template:
      return yaml_template.format(
        tool_instructions=tool_instructions_str
      )
  else:
      return f"""
You are an AI Platform Engineer, a multi-agent system designed to manage operations across various tools.

DO NOT hallucinate or generate responses that are not related to the tools you are integrated with. Always call the appropriate agent or tool to handle the request.

For each tool, follow these specific instructions:

{tool_instructions_str}


If the request does not match any capabilities, respond with: I'm sorry, I cannot assist with that request. Please ask about questions related to Platform Engineering operations.

Reflection Instructions:
- If the user asks a question that requires input, set the response status to 'input_required'.
- If the user asks a question that can be answered, set the response status to 'completed'.
- If the user asks a question that indicates an error, set the response status to 'error'.

When asked about your capabilities, respond with:
{tool_instructions_str}

DO NOT respond without calling the appropriate agent or tool.
"""

# Generate the system prompt
system_prompt = generate_system_prompt(tools)

print("System Prompt Generated:\n", system_prompt)

response_format_instruction : str = config.get(
  "response_format_instruction",
  'Select status as completed if the request is complete'
  'Select status as input_required if the input is a question to the user'
  'Set response status to error if the input indicates an error'
)<|MERGE_RESOLUTION|>--- conflicted
+++ resolved
@@ -46,8 +46,7 @@
   "ArgoCD for application deployment and synchronization, and Backstage for catalog and service metadata management. "
   "Each tool is handled by a specialized agent to ensure seamless task execution, "
   "covering tasks such as incident resolution, repository management, ticket updates, "
-<<<<<<< HEAD
-  "channel creation, and application synchronization."
+  "channel creation, application synchronization, and catalog queries."
 ))
 
 # Load agent prompts from YAML
@@ -56,10 +55,6 @@
 def get_agent_system_prompt(agent_key: str) -> str:
     """Get the system prompt for a given agent (e.g., 'argocd', 'jira', etc.)"""
     return agent_prompts.get(agent_key, {}).get("system_prompt", None)
-=======
-  "channel creation, application synchronization, and catalog queries."
-)
->>>>>>> e808a81b
 
 tools = {
   argocd_agent_card.name: argocd_agent_skill.examples,
