--- conflicted
+++ resolved
@@ -26,13 +26,8 @@
      agent follows to determine relations.
     """
 
-<<<<<<< HEAD
     def __init__(self, graph_db: GraphDB, ontology_graph_db: GraphDB, redis : redis.Redis, min_count_for_eval: int, 
                  count_change_threshold_ratio: float, max_concurrent_processing: int, max_concurrent_evaluation: int, agent_recursion_limit: int):
-=======
-    def __init__(self, graph_db: GraphDB, ontology_graph_db: GraphDB, redis : redis.Redis, acceptance_threshold: float, rejection_threshold: float,
-        min_count_for_eval: int, count_change_threshold_ratio: float, max_concurrent_processing: int, max_concurrent_evaluation: int, agent_recursion_limit: int = 5):
->>>>>>> 8cfa35dc
         """
         Initializes the OntologyAgent with the given parameters.
         Args:
@@ -258,18 +253,11 @@
     async def evaluate_all(self, rc_manager_current: RelationCandidateManager|None, rc_manager_new: RelationCandidateManager):
         """
         Evaluates all relations in the database.
-<<<<<<< HEAD
         :param rc_manager_current: (Optional) The relation candidate manager for the current ontology version. Used to compare against existing evaluations.
         :param rc_manager_new: The relation candidate manager for the new ontology version.
         This is meant to be run periodically to update the relations based on the ontology.
         """        
         self.logger.info("Evaluating all relations for ontology_version_id: %s", rc_manager_new.ontology_version_id)
-=======
-        :param rc_manager: The relation candidate manager to use.
-        This is meant to be run periodically to update the relations based on the heuristics.
-        """
-        self.logger.info("Evaluating all relations for heuristics_version_id: %s", rc_manager_new.heuristics_version_id)
->>>>>>> 8cfa35dc
         if self.is_evaluating:
             self.logger.warning("Evaluation is already in progress, skipping this run")
             return
@@ -308,11 +296,7 @@
             if rc_manager_current:
                 current_relation = current_relation_candidates.get(rel_id, None)
 
-<<<<<<< HEAD
             # Check if an existing relation exists and has an evaluation, if so check its validity
-=======
-            # Check if an existing relation exists and has an evaluation
->>>>>>> 8cfa35dc
             if current_relation and current_relation.evaluation:
                 
                 is_current_eval_still_valid = False
@@ -326,7 +310,6 @@
                 if current_relation.heuristic.count > 0:
                     count_distance = abs(current_relation.heuristic.count - new_candidate.heuristic.count) / abs(current_relation.heuristic.count)
                     if count_distance < self.count_change_threshold_ratio:
-<<<<<<< HEAD
                         self.logger.info(f"Skipping evaluation for {new_candidate.relation_id}, count hasnt changed much since last time (ratio={count_distance:.3f} is below threshold {self.count_change_threshold_ratio}).")
                         is_current_eval_still_valid = True
                 
@@ -342,11 +325,6 @@
                         )
                     continue
             
-=======
-                        self.logger.info(f"Skipping evaluation for {new_candidate.relation_id}, count change ratio {count_distance:.3f} is below threshold {self.count_change_threshold_ratio}.")
-                        continue
-
->>>>>>> 8cfa35dc
             # Skip if the absolute count is less than the min required
             if new_candidate.heuristic.count < self.min_count_for_eval:
                 self.logger.info(f"Skipping evaluation for {new_candidate.relation_id}, count is {new_candidate.heuristic.count} which is below the minimum count for evaluation.")
@@ -394,19 +372,7 @@
             if candidate is None:
                 logger.warning(f"Candidate for relation {relation_id} not found, skipping evaluation.")
                 return
-<<<<<<< HEAD
             await self.evaluate(logger=logger, rc_manager=rc_manager, candidate=candidate)
-=======
-
-
-            self.logger.info(f"Evaluating {candidate.relation_id} with count {candidate.heuristic.count}.")
-            c = await rc_manager.fetch_candidate(relation_id)
-            if c is None:
-                self.logger.warning(f"Relation candidate {relation_id} not found, skipping evaluation.")
-                return
-            await self.evaluate(rc_manager=rc_manager, candidate=c)
-            await rc_manager.sync_relation(AGENT_NAME, relation_id)
->>>>>>> 8cfa35dc
         except Exception as e:
             logger.error(traceback.format_exc())
             logger.error(f"Error evaluating relation {relation_id}: {e}")
@@ -524,11 +490,7 @@
                 ]},
                 {"recursion_limit": self.agent_recursion_limit}
             )
-<<<<<<< HEAD
                         
-=======
-
->>>>>>> 8cfa35dc
             ai_thought = ""
             for msg in resp["messages"]:
                 if isinstance(msg, AIMessage):
@@ -572,18 +534,5 @@
                     logger.error(traceback.format_exc())
                     logger.error(f"Error updating evaluation for relation_id={candidate.relation_id}: {e}")
 
-<<<<<<< HEAD
     
-        logger.info(f"Evaluation completed for relation_id={candidate.relation_id}")
-=======
-        await rc_manager.update_evaluation(
-            relation_id=candidate.relation_id,
-            relation_name=fkey_agent_response.relation_name.replace(" ", "_").upper(),
-            relation_confidence=float(fkey_agent_response.relation_confidence),
-            justification=str(fkey_agent_response.justification),
-            thought=ai_thought,
-            entity_a_property_values=property_values,
-            entity_a_property_counts=property_counts,
-            evaluation_heuristic_count=candidate.heuristic.count
-        )
->>>>>>> 8cfa35dc
+        logger.info(f"Evaluation completed for relation_id={candidate.relation_id}")