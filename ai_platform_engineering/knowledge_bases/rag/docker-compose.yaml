services:
  caipe-p2p:
    image: ghcr.io/cnoe-io/ai-platform-engineering:${IMAGE_TAG:-latest}
    container_name: caipe-p2p
    volumes:
    - ../../../charts/ai-platform-engineering/data/prompt_config.yaml:/app/prompt_config.yaml
    - ../../../persona.yaml:/app/persona.yaml
    env_file:
    - ../../../.env
    ports:
    - 8000:8000
    environment:
    - A2A_TRANSPORT=p2p
    - ENABLE_ARGOCD=false
    - ENABLE_AWS=false
    - ENABLE_BACKSTAGE=false
    - ENABLE_CONFLUENCE=false
    - ENABLE_GITHUB=false
    - ENABLE_JIRA=false
    - ENABLE_KOMODOR=false
    - ENABLE_PAGERDUTY=false
    - ENABLE_SLACK=false
    - ENABLE_SPLUNK=false
    - ENABLE_WEATHER_AGENT=false
    - ENABLE_WEBEX_AGENT=false
    - ENABLE_PETSTORE_AGENT=false
    - RAG_AGENT_HOST=agent_rag
    - ENABLE_RAG=true
    depends_on:
    - agent_rag
    command: platform-engineer
    profiles:
    - caipe

  rag_server:
    ports:
      - "9446:9446"
    environment:
        LOG_LEVEL: ${LOG_LEVEL:-INFO}
        REDIS_URL: redis://rag-redis:6379/0
        NEO4J_ADDR: neo4j://neo4j:7687
        NEO4J_ONTOLOGY_ADDR: neo4j://neo4j-ontology:7687
        NEO4J_USERNAME: neo4j
        NEO4J_PASSWORD: dummy_password
        MILVUS_URI: http://milvus-standalone:19530
        ONTOLOGY_AGENT_RESTAPI_ADDR: http://agent_ontology:8098
        ENABLE_GRAPH_RAG: ${ENABLE_GRAPH_RAG:-true}
        CLEANUP_INTERVAL: 86400
    restart: unless-stopped
    env_file:
      - ../../../.env
    depends_on:
      - rag-redis
    build:
      context: .
      dockerfile: ./build/Dockerfile.server
    profiles:
      - apps
      - rag_no_graph

  web_ingestor:
    environment:
        INGESTOR_TYPE: webloader
        LOG_LEVEL: ${LOG_LEVEL:-INFO}
        REDIS_URL: redis://rag-redis:6379/0
        RAG_SERVER_URL: http://rag_server:9446
        MAX_CONCURRENT_JOBS: ${WEBLOADER_INGESTOR_MAX_CONCURRENT_JOBS:-10}
    restart: unless-stopped
    depends_on:
      - rag_server
    build:
      context: .
      dockerfile: ./build/Dockerfile.ingestors
    profiles:
      - apps
      - rag_no_graph

  backstage_ingestor:
    environment:
        INGESTOR_TYPE: backstage
        BACKSTAGE_URL: ${BACKSTAGE_URL}
        BACKSTAGE_API_TOKEN: ${BACKSTAGE_API_TOKEN}
        RAG_SERVER_URL: ${RAG_SERVER_URL:-http://rag_server:9446}
        SYNC_INTERVAL: ${SYNC_INTERVAL:-900}
        LOG_LEVEL: ${LOG_LEVEL:-INFO}
    restart: unless-stopped
    build:
      context: .
      dockerfile: ./build/Dockerfile.ingestors
    profiles:
      - backstage

  aws_ingestor:
    environment:
        INGESTOR_TYPE: aws
        AWS_ACCESS_KEY_ID: ${AWS_ACCESS_KEY_ID:-}
        AWS_SECRET_ACCESS_KEY: ${AWS_SECRET_ACCESS_KEY:-}
        AWS_SESSION_TOKEN: ${AWS_SESSION_TOKEN:-}
        AWS_REGION: ${AWS_REGION:-}
        AWS_DEFAULT_REGION: ${AWS_DEFAULT_REGION:-us-east-2}
        AWS_PROFILE: ${AWS_PROFILE:-}
        AWS_DEFAULT_PROFILE: ${AWS_DEFAULT_PROFILE:-}
        RESOURCE_TYPES: ${AWS_RESOURCE_TYPES:-iam:user,ec2:instance,ec2:volume,ec2:natgateway,ec2:vpc,ec2:subnet,ec2:security-group,eks:cluster,s3:bucket,elasticloadbalancing:loadbalancer,route53:hostedzone,rds:db,lambda:function,dynamodb:table}
        RAG_SERVER_URL: ${RAG_SERVER_URL:-http://rag_server:9446}
        SYNC_INTERVAL: ${SYNC_INTERVAL:-900}
        INIT_DELAY_SECONDS: ${INIT_DELAY_SECONDS:-0}
        LOG_LEVEL: ${LOG_LEVEL:-INFO}
    restart: unless-stopped
    volumes:
      - ${HOME}/.aws:/home/app/.aws:ro
    build:
      context: .
      dockerfile: ./build/Dockerfile.ingestors
    profiles:
      - aws

  k8s_ingestor:
    environment:
        INGESTOR_TYPE: k8s
        CLUSTER_NAME: ${K8S_CLUSTER_NAME}
        KUBECONFIG: ${KUBECONFIG:-/home/app/.kube/config}
        KUBE_CONTEXT: ${KUBE_CONTEXT:-}
        IN_CLUSTER: ${K8S_IN_CLUSTER:-false}
        RESOURCE_LIST: ${K8S_RESOURCE_LIST:-Certificate,ClusterIssuer,CronJob,DaemonSet,Deployment,Ingress,IngressClass,Issuer,Job,Namespace,Node,Service,StatefulSet,StorageClass}
        IGNORE_FIELD_LIST: ${K8S_IGNORE_FIELD_LIST:-metadata.annotations.kubectl.kubernetes.io,metadata.labels.app.kubernetes.io,metadata.managedFields,metadata.selfLink}
        RAG_SERVER_URL: ${RAG_SERVER_URL:-http://rag_server:9446}
        SYNC_INTERVAL: ${SYNC_INTERVAL:-900}
        INIT_DELAY_SECONDS: ${INIT_DELAY_SECONDS:-0}
        LOG_LEVEL: ${LOG_LEVEL:-INFO}
    restart: unless-stopped
    volumes:
      - ~/.kube/config:/home/app/.kube/config:ro
    build:
      context: .
      dockerfile: ./build/Dockerfile.ingestors
    profiles:
      - k8s

  slack_ingestor:
    environment:
        INGESTOR_TYPE: slack
        SLACK_BOT_TOKEN: ${SLACK_BOT_TOKEN}
        SLACK_BOT_NAME: ${SLACK_BOT_NAME}
        SLACK_WORKSPACE_URL: ${SLACK_WORKSPACE_URL:-https://slack.com}
        SLACK_CHANNELS: ${SLACK_CHANNELS:-{}}
        RAG_SERVER_URL: ${RAG_SERVER_URL:-http://rag_server:9446}
        SLACK_SYNC_INTERVAL: ${SLACK_SYNC_INTERVAL:-900}
        SLACK_INIT_DELAY_SECONDS: ${SLACK_INIT_DELAY_SECONDS:-0}
        LOG_LEVEL: ${LOG_LEVEL:-INFO}
    restart: unless-stopped
    build:
      context: .
      dockerfile: ./build/Dockerfile.ingestors
    profiles:
      - slack

  agent_rag:
    ports:
      - "8099:8099"
    env_file:
      - ../../../.env
    environment:
        LOG_LEVEL: ${LOG_LEVEL:-INFO}
        REDIS_URL: redis://rag-redis:6379/0
        NEO4J_ADDR: neo4j://neo4j:7687
        NEO4J_ONTOLOGY_ADDR: neo4j://neo4j-ontology:7687
        NEO4J_USERNAME: neo4j
        NEO4J_PASSWORD: dummy_password
        RAG_SERVER_URL: http://rag_server:9446
        ENABLE_GRAPH_RAG: ${ENABLE_GRAPH_RAG:-true}
    restart: unless-stopped
    build:
      context: .
      dockerfile: ./build/Dockerfile.agent-rag
    profiles:
      - apps
      - rag_no_graph

  agent_ontology:
    ports:
      - "8098:8098"
    environment:
        LOG_LEVEL: ${LOG_LEVEL:-INFO}
        REDIS_URL: redis://rag-redis:6379/0
        NEO4J_ADDR: neo4j://neo4j:7687
        NEO4J_ONTOLOGY_ADDR: neo4j://neo4j-ontology:7687
        NEO4J_USERNAME: neo4j
        NEO4J_PASSWORD: dummy_password
        SYNC_INTERVAL: 86400 # 24 hours
    env_file:
      - ../../../.env
    restart: unless-stopped
    depends_on:
      - rag_server
      - neo4j
      - neo4j-ontology
      - rag-redis
    build:
      context: .
      dockerfile: ./build/Dockerfile.agent-ontology
    profiles:
      - apps

  webui:
    build:
      context: .
      dockerfile: build/Dockerfile.webui
    container_name: rag-webui
    environment:
      RAG_SERVER_URL: http://rag_server:9446
      NGINX_ENVSUBST_TEMPLATE_SUFFIX: ".conf"
    depends_on:
      - rag_server
    ports:
      - "9447:80"
    profiles:
      - apps
      - rag_no_graph

#####################
# Dependent services
#####################
  neo4j:
    image: neo4j:latest
    volumes:
        - ${DOCKER_VOLUME_DIRECTORY:-.}/volumes/neo4j/logs:/logs
        - ${DOCKER_VOLUME_DIRECTORY:-.}/volumes/neo4j/config:/config
        - ${DOCKER_VOLUME_DIRECTORY:-.}/volumes/neo4j/data:/data
        - ${DOCKER_VOLUME_DIRECTORY:-.}/volumes/neo4j/plugins:/plugins
    ports:
      - "7474:7474"
      - "7687:7687"
    restart: unless-stopped
    profiles:
      - deps
      - apps
    environment:
      NEO4J_AUTH: neo4j/dummy_password
      NEO4J_PLUGINS: '["apoc"]'
      NEO4J_apoc_export_file_enabled: true
      NEO4J_apoc_import_file_enabled: true
      NEO4J_apoc_import_file_use__neo4j__config: true

  neo4j-ontology:
    image: neo4j:latest
    volumes:
        - ${DOCKER_VOLUME_DIRECTORY:-.}/volumes/neo4j-ontology/logs:/logs
        - ${DOCKER_VOLUME_DIRECTORY:-.}/volumes/neo4j-ontology/config:/config
        - ${DOCKER_VOLUME_DIRECTORY:-.}/volumes/neo4j-ontology/data:/data
        - ${DOCKER_VOLUME_DIRECTORY:-.}/volumes/neo4j-ontology/plugins:/plugins
    ports:
      - "7688:7687"
    restart: unless-stopped
    environment:
      NEO4J_AUTH: neo4j/dummy_password
      NEO4J_PLUGINS: '["apoc"]'
      NEO4J_apoc_export_file_enabled: true
      NEO4J_apoc_import_file_enabled: true
      NEO4J_apoc_import_file_use__neo4j__config: true
    profiles:
      - deps
      - apps

  rag-redis:
    image: redis
    command:
      - /bin/sh
      - -c
      - redis-server
    ports:
      - "6379:6379"
    restart: unless-stopped
    profiles:
      - deps
      - apps
      - rag_no_graph

  milvus-standalone:
    container_name: milvus-standalone
    image: milvusdb/milvus:v2.6.0
    command: ["milvus", "run", "standalone"]
    profiles:
      - deps
      - apps
      - rag_no_graph
    security_opt:
      - seccomp:unconfined
    environment:
      MINIO_REGION: us-east-1
      ETCD_ENDPOINTS: etcd:2379
      MINIO_ADDRESS: milvus-minio:9000
      LOG_LEVEL: error
    volumes:
      - ${DOCKER_VOLUME_DIRECTORY:-.}/volumes/milvus:/var/lib/milvus
    healthcheck:
      test: ["CMD", "curl", "-f", "http://localhost:9091/healthz"]
      interval: 30s
      start_period: 90s
      timeout: 20s
      retries: 3
    ports:
      - "19530:19530"
      - "9091:9091"
    depends_on:
      - etcd
      - milvus-minio

  etcd:
    container_name: milvus-etcd
    image: quay.io/coreos/etcd:v3.5.18
    profiles:
      - deps
      - apps
      - rag_no_graph
    environment:
      - ETCD_AUTO_COMPACTION_MODE=revision
      - ETCD_AUTO_COMPACTION_RETENTION=1000
      - ETCD_QUOTA_BACKEND_BYTES=4294967296
      - ETCD_SNAPSHOT_COUNT=50000
    volumes:
      - ${DOCKER_VOLUME_DIRECTORY:-.}/volumes/etcd:/etcd
    command: etcd -advertise-client-urls=http://etcd:2379 -listen-client-urls http://0.0.0.0:2379 --data-dir /etcd
    healthcheck:
      test: ["CMD", "etcdctl", "endpoint", "health"]
      interval: 30s
      timeout: 20s
      retries: 3

  milvus-minio:
    container_name: milvus-minio
    image: minio/minio:RELEASE.2024-05-28T17-19-04Z
    profiles:
      - deps
      - apps
      - rag_no_graph
    environment:
      MINIO_ACCESS_KEY: minioadmin
      MINIO_SECRET_KEY: minioadmin
    ports:
      - "9001:9001"
      - "9000:9000"
    volumes:
      - ${DOCKER_VOLUME_DIRECTORY:-.}/volumes/minio:/minio_data
    command: minio server /minio_data --console-address ":9001"
    healthcheck:
      test: ["CMD", "curl", "-f", "http://localhost:9000/minio/health/live"]
      interval: 30s
      timeout: 20s
      retries: 3
<<<<<<< HEAD
  
#####################
# Test services
#####################

  testwebsite:
    image: nginx:alpine
    container_name: test-website
    ports:
      - "8080:80"
    volumes:
      - ./tests/rag_test:/usr/share/nginx/html
    profiles:
      - dummy_site
      - apps

  dummy_graph_ingestor:
    build:
      context: .
      dockerfile: ./build/Dockerfile.ingestors
    container_name: dummy-ingestor
    volumes:
      - ./tests/rag_graph_test:/app/data:ro
    environment:
      RAG_SERVER_URL: http://rag_server:9446
      INGESTOR_NAME: dummy_ingestor
      DUMMY_ENTITIES_FILE: /app/data/dummy_entities.json
    depends_on:
      - rag_server
    profiles:
      - dummy_ingestor
  
=======

>>>>>>> 8cfa35dc
  # dex:
  #     image: ghcr.io/dexidp/dex:latest
  #     container_name: dex
  #     restart: unless-stopped
  #     volumes:
  #       - ./dex/config.yaml:/etc/dex/config.yaml:ro
  #       - ./dex/data:/etc/dex  # for sqlite database file persistence
  #     ports:
  #       - 5556:5556
  #     command:
  #       - dex
  #       - serve
  #       - /etc/dex/config.yaml<|MERGE_RESOLUTION|>--- conflicted
+++ resolved
@@ -347,7 +347,6 @@
       interval: 30s
       timeout: 20s
       retries: 3
-<<<<<<< HEAD
   
 #####################
 # Test services
@@ -380,9 +379,6 @@
     profiles:
       - dummy_ingestor
   
-=======
-
->>>>>>> 8cfa35dc
   # dex:
   #     image: ghcr.io/dexidp/dex:latest
   #     container_name: dex
