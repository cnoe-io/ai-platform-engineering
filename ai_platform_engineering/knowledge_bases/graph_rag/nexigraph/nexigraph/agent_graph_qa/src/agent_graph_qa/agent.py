"""Define a custom Reasoning and Action agent.

Works with a chat model with tool calling support.
"""
<<<<<<< HEAD
from core.agent.tools import fetch_entity_details, fuzzy_search, get_entity_types, get_relation_path_between_entity_types, raw_query, get_entity_properties
=======
from core.agent.tools import (
    fetch_entity_details,
    fuzzy_search,
    get_entity_types,
    get_relation_path_between_entity_types,
    raw_query,
)
>>>>>>> 7900ddcb
from datetime import datetime, timezone
from langchain_core.prompts import PromptTemplate
from langgraph.prebuilt import create_react_agent

from typing import AsyncIterable, Any

from langchain_core.messages import AIMessage, ToolMessage
from langchain_core.messages.utils import (
    trim_messages
)
import dotenv

from core import utils
from core.graph_db.neo4j.graph_db import Neo4jDB

from langgraph.checkpoint.memory import MemorySaver
from cnoe_agent_utils import LLMFactory

from agent_graph_qa.prompts import SYSTEM_PROMPT

# Load environment variables from .env file
dotenv.load_dotenv()

memory = MemorySaver()

logger = utils.get_logger(__name__)

GRAPH_DB_READ_TOOLS = [get_entity_types, get_entity_properties, fetch_entity_details, get_relation_path_between_entity_types, fuzzy_search, raw_query]

def pre_model_hook(state):
    trimmed_messages = trim_messages(
        state["messages"],
        strategy="last",
        token_counter=len,
        include_system=True,
        max_tokens=10,
        start_on="human",
        end_on=("human", "tool"),
    )
    return {"llm_input_messages": trimmed_messages}

class QnAAgent:
    SUPPORTED_CONTENT_TYPES = ['text', 'text/plain']
    def __init__(self):
        self.graphdb = Neo4jDB(readonly=True)

        self.llm = LLMFactory().get_llm()
        logger.info(f"Number of tools: {len(GRAPH_DB_READ_TOOLS)}")
        self.graph = create_react_agent(
            model=self.llm,
            name="Graph_Q&A_Agent",
            tools=GRAPH_DB_READ_TOOLS,
            checkpointer=memory,
            prompt=self.render_system_prompt, # type: ignore
            pre_model_hook=pre_model_hook,
        )

    async def render_system_prompt(self, state, *args) -> str:
        """
        Render the system prompt (dynamically) with the current time and graph database information.
        """
        entity_types = await self.graphdb.get_all_entity_types()
        system_prompt = PromptTemplate.from_template(SYSTEM_PROMPT).format(
            system_time=datetime.now(tz=timezone.utc).isoformat(),
            graphdb_type=self.graphdb.database_type,
            query_language=self.graphdb.query_language,
            entities=utils.json_encode(entity_types, indent=2)
        )
        return [{"role": "system", "content": system_prompt}] + state["messages"]

    async def invoke(self, query, context_id) -> str:
        config = {'configurable': {'thread_id': context_id}}
        await self.graph.ainvoke({'messages': [('user', query)]}, config) # type: ignore
        return self.get_agent_response(config) # type: ignore

    async def stream(self, query, context_id)  -> AsyncIterable[dict[str, Any]]:
        inputs = {'messages': [('user', query)]}
        config = {'configurable': {'thread_id': context_id}}

        async for item in self.graph.astream(inputs, config, stream_mode='values'): # type: ignore
            message = item['messages'][-1]
            if (
                isinstance(message, AIMessage)
                and message.tool_calls
                and len(message.tool_calls) > 0
            ):
                yield {
                    'is_task_complete': False,
                    'require_user_input': False,
                    'content': 'Querying the graph database...',
                }
            elif isinstance(message, ToolMessage):
                yield {
                    'is_task_complete': False,
                    'require_user_input': False,
                    'content': 'Checking the graph database...',
                }

        yield self.get_agent_response(config)

    def get_agent_response(self, config):
        """
        Gets the response from the agent based on the current state of the graph.
        This function checks the last AIMessage in the state and returns its content.

        In the original A2A example, it would get a strucutured response from the agent.
        Here, we assume the agent's response is a string or a list of strings, saves tokens, and is faster.
        If the last AIMessage does not contain a valid response, it returns a default message.
        """
        current_state = self.graph.get_state(config)
        messages = current_state.values.get("messages", [])
        for message in reversed(messages):
            if isinstance(message, AIMessage):
                content = message.content
                if isinstance(content, str):
                    return {
                        'is_task_complete': True,
                        'require_user_input': True,
                        'content': content,
                    }
                elif isinstance(content, list) and len(content) > 0:
                    return {
                        'is_task_complete': True,
                        'require_user_input': True,
                        'content': content[0],
                    }

        return {
            'is_task_complete': False,
            'require_user_input': True,
            'content': (
                'We are unable to process your request at the moment. '
                'Please try again.'
            ),
        }

# For langgraph studio
# agent = QnAAgent()
# graph = agent.graph<|MERGE_RESOLUTION|>--- conflicted
+++ resolved
@@ -2,17 +2,14 @@
 
 Works with a chat model with tool calling support.
 """
-<<<<<<< HEAD
-from core.agent.tools import fetch_entity_details, fuzzy_search, get_entity_types, get_relation_path_between_entity_types, raw_query, get_entity_properties
-=======
 from core.agent.tools import (
     fetch_entity_details,
     fuzzy_search,
+    get_entity_properties,
     get_entity_types,
     get_relation_path_between_entity_types,
     raw_query,
 )
->>>>>>> 7900ddcb
 from datetime import datetime, timezone
 from langchain_core.prompts import PromptTemplate
 from langgraph.prebuilt import create_react_agent
