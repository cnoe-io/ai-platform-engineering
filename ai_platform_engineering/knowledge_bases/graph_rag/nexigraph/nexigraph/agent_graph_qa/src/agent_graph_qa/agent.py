"""Define a custom Reasoning and Action agent.

Works with a chat model with tool calling support.
"""
from core.agent.tools import (
    fetch_entity_details,
    fuzzy_search,
    get_entity_types,
    get_relation_path_between_entity_types,
    raw_query,
)
<<<<<<< HEAD
=======
import langchain.chat_models.base
>>>>>>> 41377830
from datetime import datetime, timezone
from langchain_core.prompts import PromptTemplate
from langgraph.prebuilt import create_react_agent

from typing import AsyncIterable, Any

from langchain_core.messages import AIMessage, ToolMessage
from langchain_core.messages.utils import (
    trim_messages
)
import dotenv

from core import utils
from core.graph_db.neo4j.graph_db import Neo4jDB

from langgraph.checkpoint.memory import MemorySaver
from cnoe_agent_utils import LLMFactory

from agent_graph_qa.prompts import SYSTEM_PROMPT

# Load environment variables from .env file
dotenv.load_dotenv()

memory = MemorySaver()

logger = utils.get_logger(__name__)

GRAPH_DB_READ_TOOLS = [get_entity_types, fetch_entity_details, get_relation_path_between_entity_types, fuzzy_search, raw_query]

def pre_model_hook(state):
    trimmed_messages = trim_messages(
        state["messages"],
        strategy="last",
        token_counter=len,
        include_system=True,
        max_tokens=10,
        start_on="human",
        end_on=("human", "tool"),
    )
    return {"llm_input_messages": trimmed_messages}

class QnAAgent:
    SUPPORTED_CONTENT_TYPES = ['text', 'text/plain']
    def __init__(self):
        self.graphdb = Neo4jDB(readonly=True)

        self.llm = LLMFactory().get_llm()
        logger.info(f"Number of tools: {len(GRAPH_DB_READ_TOOLS)}")
        self.graph = create_react_agent(
            model=self.llm,
            name="Graph_Q&A_Agent",
            tools=GRAPH_DB_READ_TOOLS,
            checkpointer=memory,
            prompt=self.render_system_prompt, # type: ignore
            pre_model_hook=pre_model_hook,
        )

    async def render_system_prompt(self, state, *args) -> str:
        """
        Render the system prompt (dynamically) with the current time and graph database information.
        """
        entity_types = await self.graphdb.get_all_entity_types()
        system_prompt = PromptTemplate.from_template(SYSTEM_PROMPT).format(
            system_time=datetime.now(tz=timezone.utc).isoformat(),
            graphdb_type=self.graphdb.database_type,
            query_language=self.graphdb.query_language,
            entities=utils.json_encode(entity_types, indent=2)
        )
        return [{"role": "system", "content": system_prompt}] + state["messages"]

    async def invoke(self, query, context_id) -> str:
        config = {'configurable': {'thread_id': context_id}}
        await self.graph.ainvoke({'messages': [('user', query)]}, config) # type: ignore
        return self.get_agent_response(config) # type: ignore

    async def stream(self, query, context_id)  -> AsyncIterable[dict[str, Any]]:
        inputs = {'messages': [('user', query)]}
        config = {'configurable': {'thread_id': context_id}}

        async for item in self.graph.astream(inputs, config, stream_mode='values'): # type: ignore
            message = item['messages'][-1]
            if (
                isinstance(message, AIMessage)
                and message.tool_calls
                and len(message.tool_calls) > 0
            ):
                yield {
                    'is_task_complete': False,
                    'require_user_input': False,
                    'content': 'Querying the graph database...',
                }
            elif isinstance(message, ToolMessage):
                yield {
                    'is_task_complete': False,
                    'require_user_input': False,
                    'content': 'Checking the graph database...',
                }

        yield self.get_agent_response(config)

    def get_agent_response(self, config):
        """
        Gets the response from the agent based on the current state of the graph.
        This function checks the last AIMessage in the state and returns its content.

        In the original A2A example, it would get a strucutured response from the agent.
        Here, we assume the agent's response is a string or a list of strings, saves tokens, and is faster.
        If the last AIMessage does not contain a valid response, it returns a default message.
        """
        current_state = self.graph.get_state(config)
        messages = current_state.values.get("messages", [])
        for message in reversed(messages):
            if isinstance(message, AIMessage):
                content = message.content
                if isinstance(content, str):
                    return {
                        'is_task_complete': True,
                        'require_user_input': True,
                        'content': content,
                    }
                elif isinstance(content, list) and len(content) > 0:
                    return {
                        'is_task_complete': True,
                        'require_user_input': True,
                        'content': content[0],
                    }

        return {
            'is_task_complete': False,
            'require_user_input': True,
            'content': (
                'We are unable to process your request at the moment. '
                'Please try again.'
            ),
        }

# For langgraph studio
# agent = QnAAgent()
# graph = agent.graph<|MERGE_RESOLUTION|>--- conflicted
+++ resolved
@@ -9,10 +9,8 @@
     get_relation_path_between_entity_types,
     raw_query,
 )
-<<<<<<< HEAD
-=======
+
 import langchain.chat_models.base
->>>>>>> 41377830
 from datetime import datetime, timezone
 from langchain_core.prompts import PromptTemplate
 from langgraph.prebuilt import create_react_agent
