--- conflicted
+++ resolved
@@ -53,12 +53,9 @@
   komodor:
     system_prompt: |
       If the user's prompt is related to Komodor operations, such as getting the status of a cluster, fetching health risks, triggering a RCA, or getting RCA results, assign the task to the Komodor agent.
-<<<<<<< HEAD
-  kb-rag:
-    system_prompt: |
-      If the user's prompt platform outshift docs, so if it sounds like an internal question that would refer to a documentation, then route to kb-rag. 
-=======
   weather:
     system_prompt: |
       If the user's prompt is related to weather operations, such as getting the current weather, forecasting, or historical weather data, assign the task to the Weather agent.
->>>>>>> 42075dce
+  kb-rag:
+    system_prompt: |
+      If the user's prompt platform outshift docs, so if it sounds like an internal question that would refer to a documentation, then route to kb-rag. 